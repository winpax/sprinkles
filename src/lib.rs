#![warn(clippy::all, clippy::pedantic, rust_2018_idioms)]

use std::{ffi::OsStr, fmt, path::PathBuf};

use rayon::prelude::*;

pub mod buckets;
<<<<<<< HEAD
pub mod cache;
=======
pub mod calm_panic;
>>>>>>> 9743833e
pub mod config;
pub mod git;
pub mod packages;
pub mod stream;

mod opt;
/// Currently this is mostly an internal api
pub mod output;

pub struct SimIter<A, B>(A, B);

impl<A: Iterator<Item = AI>, AI, B: Iterator<Item = BI>, BI> Iterator for SimIter<A, B> {
    type Item = (AI, BI);

    fn next(&mut self) -> Option<Self::Item> {
        Some((self.0.next()?, self.1.next()?))
    }
}

pub trait KeyValue {
    fn into_pairs(self) -> (Vec<&'static str>, Vec<String>);
}

#[derive(Debug, Copy, Clone, PartialEq, Eq, Hash)]
pub enum SupportedArch {
    Arm64,
    X64,
    X86,
}

impl SupportedArch {
    #[must_use]
    /// Get the architecture of the current environment
    ///
    /// # Panics
    /// - Unsupported environment
    pub const fn from_env() -> Self {
        use std::env::consts::ARCH;
        if const_str::equal!(ARCH, "x86") {
            Self::X86
        } else if const_str::equal!(ARCH, "x86_64") {
            Self::X64
        } else if const_str::equal!(ARCH, "aarch64") {
            Self::Arm64
        } else {
            panic!("Unsupported architecture")
        }
    }

    #[must_use]
    /// Get the architecture of a given Scoop string
    ///
    /// # Panics
    /// - Unsupported environment
    pub fn from_scoop_string(string: &str) -> Self {
        match string {
            "64bit" => Self::X64,
            "32bit" => Self::X86,
            "arm64" => Self::Arm64,
            _ => panic!("Unsupported architecture"),
        }
    }
}

impl fmt::Display for SupportedArch {
    fn fmt(&self, f: &mut fmt::Formatter<'_>) -> fmt::Result {
        match self {
            Self::Arm64 => write!(f, "arm64"),
            Self::X64 => write!(f, "64bit"),
            Self::X86 => write!(f, "32bit"),
        }
    }
}

impl Default for SupportedArch {
    fn default() -> Self {
        Self::from_env()
    }
}

/// Ensure supported environment
mod const_assertions {
    use super::Scoop;

    #[allow(unused)]
    const fn eval<T>(_: &T) {}

    const _: () = eval(&Scoop::arch());
}

pub struct Scoop;

impl Scoop {
    #[must_use]
    /// Get the system architecture
    pub const fn arch() -> SupportedArch {
        SupportedArch::from_env()
    }

    #[must_use]
    /// Gets the user's scoop path, via either the default path or as provided by the SCOOP env variable
    ///
    /// Will ignore the global scoop path
    ///
    /// # Panics
    /// - There is no home folder
    /// - The discovered scoop path does not exist
    pub fn path() -> PathBuf {
        use std::env::var_os;

        // TODO: Add support for both global and non-global scoop installs

        let scoop_path = {
            if let Some(path) = var_os("SCOOP") {
                path.into()
            } else if let Some(path) = config::Scoop::load()
                .expect("scoop config loaded correctly")
                .root_path
            {
                path.into()
            } else {
                directories::BaseDirs::new()
                    .expect("user directories")
                    .home_dir()
                    .join("scoop")
            }
        };

        if scoop_path.exists() {
            dunce::canonicalize(scoop_path).expect("failed to find real path to scoop")
        } else {
            panic!("Scoop path does not exist");
        }
    }

    #[must_use]
    /// Gets the user's scoop apps path
    pub fn apps_path() -> PathBuf {
        Self::path().join("apps")
    }

    #[must_use]
    /// Gets the user's scoop buckets path
    pub fn buckets_path() -> PathBuf {
        Self::path().join("buckets")
    }

    #[must_use]
    /// Gets the user's scoop cache path
    pub fn cache_path() -> PathBuf {
        Self::path().join("cache")
    }

    /// List all scoop apps and return their paths
    ///
    /// # Errors
    /// - Reading dir fails
    ///
    /// # Panics
    /// - Reading dir fails
    pub fn installed_apps() -> std::io::Result<Vec<PathBuf>> {
        let apps_path = Self::apps_path();

        let read = apps_path.read_dir()?;

        Ok(read
            .par_bridge()
            .filter_map(|package| {
                let path = package.expect("valid path").path();

                // We cannot search the scoop app as it is built in and hence doesn't contain any manifest
                if path.file_name() == Some(OsStr::new("scoop")) {
                    None
                } else {
                    Some(path)
                }
            })
            .collect())
    }
}<|MERGE_RESOLUTION|>--- conflicted
+++ resolved
@@ -5,11 +5,8 @@
 use rayon::prelude::*;
 
 pub mod buckets;
-<<<<<<< HEAD
 pub mod cache;
-=======
 pub mod calm_panic;
->>>>>>> 9743833e
 pub mod config;
 pub mod git;
 pub mod packages;
