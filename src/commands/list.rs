use std::{ffi::OsStr, fs::DirEntry, time::UNIX_EPOCH};

use rayon::prelude::*;

use chrono::{DateTime, FixedOffset, NaiveDateTime};
use clap::Parser;
use quork::traits::truthy::ContainsTruth;
use serde::{Deserialize, Serialize};

use sfsu::{
    get_scoop_path,
    packages::{CreateManifest, InstallManifest, Manifest},
};

#[derive(Debug, Serialize, Deserialize)]
#[serde(rename_all = "PascalCase")]
struct OutputPackage {
    name: String,
    version: String,
    source: String,
    updated: String,
    notes: String,
}

#[derive(Debug, Clone, Parser)]
/// List all installed packages
pub struct Args {
<<<<<<< HEAD
    #[clap(short, long, help = "The bucket to exclusively list packages in")]
=======
    #[clap(short, long, help = "The bucket to exclusively list in")]
>>>>>>> 49190f44
    bucket: Option<String>,

    #[clap(
        long,
        help = "Print in the raw JSON output, rather than a human readable format"
    )]
    json: bool,
}

impl super::Command for Args {
    fn run(self) -> Result<(), anyhow::Error> {
        let scoop_apps_path = get_scoop_path().join("apps");

        let read = scoop_apps_path.read_dir()?.collect::<Result<Vec<_>, _>>()?;

        let outputs = read
            .par_iter()
            // We cannot search the scoop app as it is built in and hence doesn't contain any manifest
            .filter(|package| package.path().iter().last() != Some(OsStr::new("scoop")))
            .map(parse_package)
            .filter(|package| {
                if let Ok(pkg) = package {
                    if let Some(ref bucket) = self.bucket {
                        return &pkg.source == bucket;
                    }
                }
                // Keep errors so that the following line will return the error
                true
            })
            .collect::<Result<Vec<_>, _>>()?;

        if self.json {
            let output_json = serde_json::to_string_pretty(&outputs)?;

            println!("{output_json}");
        } else {
            if outputs.is_empty() {
                println!("No packages found.");
                return Ok(());
            }

            #[allow(clippy::similar_names)]
            let [nwidth, vwidth, swidth, uwidth, nowidth] =
                outputs.iter().fold([0, 0, 0, 0, 0], check_lengths);

            println!(
                "{:nwidth$} | {:vwidth$} | {:swidth$} | {:uwidth$} | {:nowidth$}",
                "Name", "Version", "Source", "Updated", "Notes",
            );

            for pkg in outputs {
                println!(
                    "{:nwidth$} | {:vwidth$} | {:swidth$} | {:uwidth$} | {:nowidth$}",
                    pkg.name, pkg.version, pkg.source, pkg.updated, pkg.notes,
                );
            }
        }

        Ok(())
    }
}

fn check_lengths(og: [usize; 5], pkg: &OutputPackage) -> [usize; 5] {
    // Checks for the largest size out of the previous one, the current one and the section title
    // Note that all widths use "Updated" as it is the longest section title
    let default_width = "Updated".len();

    og.map(|element| {
        *[default_width, pkg.updated.len(), element]
            .iter()
            .max()
            .unwrap_or(&default_width)
    })
}

fn parse_package(package: &DirEntry) -> anyhow::Result<OutputPackage> {
    let path = dunce::realpath(package.path())?;
    let updated = {
        let updated_sys = path.metadata()?.modified()?;

        updated_sys.duration_since(UNIX_EPOCH)?.as_secs()
    };

    let package_name = path
        .components()
        .last()
        .unwrap()
        .as_os_str()
        .to_string_lossy();

    let naive_time = {
        let secs = updated.try_into()?;

        NaiveDateTime::from_timestamp_opt(secs, 0).expect("invalid or out-of-range datetime")
    };

    let offset = *chrono::Local::now().offset();

    let date_time = DateTime::<FixedOffset>::from_local(naive_time, offset);

    let app_current = path.join("current");

    let manifest = Manifest::from_path(app_current.join("manifest.json")).unwrap_or_default();

    let install_manifest =
        InstallManifest::from_path(app_current.join("install.json")).unwrap_or_default();

    anyhow::Ok(OutputPackage {
        name: package_name.to_string(),
        version: manifest.version,
        source: install_manifest.get_source(),
        updated: date_time.to_rfc3339(),
        notes: if install_manifest.hold.contains_truth() {
            String::from("Hold")
        } else {
            String::new()
        },
    })
}<|MERGE_RESOLUTION|>--- conflicted
+++ resolved
@@ -25,11 +25,10 @@
 #[derive(Debug, Clone, Parser)]
 /// List all installed packages
 pub struct Args {
-<<<<<<< HEAD
+    #[clap(help = "The pattern to search for (can be a regex).")]
+    pattern: Option<String>,
+
     #[clap(short, long, help = "The bucket to exclusively list packages in")]
-=======
-    #[clap(short, long, help = "The bucket to exclusively list in")]
->>>>>>> 49190f44
     bucket: Option<String>,
 
     #[clap(
