--- conflicted
+++ resolved
@@ -54,13 +54,8 @@
     fn runner(mut self) -> anyhow::Result<()> {
         #[cfg(not(feature = "v2"))]
         if self.package.bucket().is_none() {
-<<<<<<< HEAD
-            if let Some(bucket) = self.bucket {
-                self.package.set_bucket(bucket)?;
-=======
             if let Some(bucket) = &self.bucket {
-                self.package.set_bucket(bucket.clone());
->>>>>>> 258fedf6
+                self.package.set_bucket(bucket.clone())?;
             }
         }
 
