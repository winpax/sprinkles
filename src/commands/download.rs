--- conflicted
+++ resolved
@@ -30,7 +30,6 @@
         let mp = MultiProgress::new();
 
         eprint!("Attempting to generate manifest(s)");
-<<<<<<< HEAD
         let downloaders: Vec<Downloader> =
             futures::future::try_join_all(self.packages.into_iter().map(|package| {
                 let mp = mp.clone();
@@ -46,7 +45,7 @@
                     let downloaders = dl.into_iter().map(|dl| {
                         let mp = mp.clone();
                         async move {
-                            match Downloader::new(dl, &AsyncClient::new(), Some(&mp)).await {
+                            match Downloader::new::<AsyncClient>(dl, Some(&mp)).await {
                                 Ok(dl) => anyhow::Ok(dl),
                                 Err(e) => match e {
                                     sprinkles::cache::Error::ErrorCode(status) => {
@@ -55,23 +54,6 @@
                                     _ => Err(e.into()),
                                 },
                             }
-=======
-        let downloaders = futures::future::try_join_all(self.packages.into_iter().map(|package| {
-            let mp = mp.clone();
-            async move {
-                let manifest = match package.manifest().await {
-                    Ok(manifest) => manifest,
-                    Err(e) => abandon!("\rFailed to generate manifest: {e}"),
-                };
-
-                let dl = Handle::open_manifest(Scoop::cache_path(), &manifest, Architecture::ARCH)?;
-
-                let downloader = match Downloader::new::<AsyncClient>(dl, Some(&mp)).await {
-                    Ok(dl) => anyhow::Ok(dl),
-                    Err(e) => match e {
-                        sprinkles::cache::Error::ErrorCode(status) => {
-                            abandon!("Found {status} error while downloading")
->>>>>>> 1d5f27d2
                         }
                     });
                     let downloaders = futures::future::try_join_all(downloaders).await?;
