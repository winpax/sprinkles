use clap::Parser;
use indicatif::MultiProgress;

use sprinkles::{
    cache::{Downloader, Handle},
    config,
    contexts::ScoopContext,
    packages::reference::Package,
    requests::AsyncClient,
    Architecture,
};

<<<<<<< HEAD
use crate::abandon;
=======
use crate::output::colours::eprintln_yellow;
>>>>>>> aa7c8ed1

#[derive(Debug, Clone, Parser)]
// TODO: Pass architecture
pub struct Args {
    #[clap(short, long, help = "Use the specified architecture, if the app supports it", default_value_t = Architecture::ARCH)]
    arch: Architecture,

    #[clap(short = 'H', long, help = "Disable hash validation")]
    no_hash_check: bool,

    #[clap(help = "The packages to download")]
    packages: Vec<Package>,

    #[clap(from_global)]
    json: bool,
}

impl super::Command for Args {
    const BETA: bool = true;

    async fn runner(self, ctx: &impl ScoopContext<config::Scoop>) -> Result<(), anyhow::Error> {
        if self.packages.is_empty() {
            abandon!("No packages provided")
        }

        if self.no_hash_check {
            eprintln_yellow!(
                "Hash check has been disabled! This may allow modified files to be downloaded"
            );
        }

        let mp = MultiProgress::new();

        eprint!("Attempting to generate manifest(s)");
        let downloaders: Vec<Downloader> =
            futures::future::try_join_all(self.packages.into_iter().map(|package| {
                let mp = mp.clone();
                async move {
                    let manifest = match package.manifest(ctx).await {
                        Ok(manifest) => manifest,
                        Err(e) => abandon!("\rFailed to generate manifest: {e}"),
                    };

                    let dl = Handle::open_manifest(ctx.cache_path(), &manifest, self.arch)?;

                    let downloaders = dl.into_iter().map(|dl| {
                        let mp = mp.clone();
                        async move {
                            match Downloader::new::<AsyncClient>(dl, Some(&mp)).await {
                                Ok(dl) => anyhow::Ok(dl),
                                Err(e) => match e {
                                    sprinkles::cache::Error::ErrorCode(status) => {
                                        abandon!("Found {status} error while downloading")
                                    }
                                    _ => Err(e.into()),
                                },
                            }
                        }
                    });
                    let downloaders = futures::future::try_join_all(downloaders).await?;

                    anyhow::Ok(downloaders)
                }
            }))
            .await?
            .into_iter()
            .flatten()
            .collect();
        eprintln!("\r📜 Generated manifest for any and all mismatched versions");

        let threads = downloaders
            .into_iter()
            .map(|dl| tokio::spawn(async move { dl.download().await }));

        let results = futures::future::try_join_all(threads).await?;

        for result in results {
            let result = result?;

            if !self.no_hash_check {
                eprint!("🔓 Checking {} hash...", result.file_name.url);

                let actual_hash = result.actual_hash.no_prefix();

                if result.actual_hash == result.computed_hash {
                    eprintln!("\r🔒 Hash matched: {actual_hash}");
                } else {
                    eprintln!();
                    abandon!(
                        "🔓 Hash mismatch: expected {actual_hash}, found {}",
                        result.computed_hash.no_prefix()
                    );
                }
                // } else {
                //     eprintln!();
                //     warn!("🔓 No hash provided, skipping hash check");
                // }
            }

            eprintln!("✅ Downloaded {}", result.file_name.url);
        }

        Ok(())
    }
}<|MERGE_RESOLUTION|>--- conflicted
+++ resolved
@@ -10,11 +10,7 @@
     Architecture,
 };
 
-<<<<<<< HEAD
-use crate::abandon;
-=======
-use crate::output::colours::eprintln_yellow;
->>>>>>> aa7c8ed1
+use crate::{abandon, output::colours::eprintln_yellow};
 
 #[derive(Debug, Clone, Parser)]
 // TODO: Pass architecture
