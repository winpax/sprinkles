--- conflicted
+++ resolved
@@ -21,7 +21,7 @@
         let mut outdated: Vec<Outdated> = apps
             .par_iter()
             .flat_map(|app| {
-<<<<<<< HEAD
+                // TODO: Add the option to check all buckets and find the highest version (will require semver to order versions)
                 let bucket = Bucket::new(&app.bucket);
                 match bucket.get_manifest(&app.name) {
                     Ok(manifest) if manifest.version != app.version => Some(Outdated {
@@ -31,19 +31,6 @@
                     }),
                     _ => None,
                 }
-=======
-                // TODO: Add the option to check all buckets and find the highest version (will require semver to order versions)
-                buckets
-                    .par_iter()
-                    .filter_map(|bucket| match bucket.get_manifest(&app.name) {
-                        Ok(manifest) if manifest.version != app.version => Some(Outdated {
-                            name: app.name.clone(),
-                            current: app.version.clone(),
-                            available: manifest.version.clone(),
-                        }),
-                        _ => None,
-                    })
->>>>>>> b2d44d9f
             })
             .collect();
 
