//! Installer helpers

<<<<<<< HEAD
use crate::{contexts::ScoopContext, packages::manifest::Installer, scripts};
=======
use std::{future::IntoFuture, process::Output};

use futures::FutureExt;

use crate::{config, contexts::ScoopContext, packages::manifest::Installer, scripts};
>>>>>>> 648fe3fd

use super::models::manifest::{InstallerRunner, TOrArrayOfTs};

#[derive(Debug, thiserror::Error)]
#[allow(missing_docs)]
/// Errors that can occur when running an installer
pub enum Error {
    #[error("Installer I/O error: {0}")]
    IO(#[from] std::io::Error),
    #[error("Installer script error: {0}")]
    Scripts(#[from] scripts::Error),
}

/// Installer result type
pub type Result<T, E = Error> = std::result::Result<T, E>;

#[derive(Debug, Clone, PartialEq, Eq)]
#[must_use]
/// An installer host
///
/// This is used to run the installers
pub struct InstallerHost<'ctx, C: ScoopContext<config::Scoop>> {
    ctx: &'ctx C,
    installer: Installer,
    runner: InstallerRunner,
}

impl<'ctx, C: ScoopContext<config::Scoop>> InstallerHost<'ctx, C> {
    /// Create a new installer host
    pub fn new(ctx: &'ctx C, installer: Installer, runner: InstallerRunner) -> Self {
        Self {
            ctx,
            installer,
            runner,
        }
    }

    #[must_use]
    /// Create a new installer host from an installer
    pub fn from_installer(ctx: &'ctx C, installer: Installer) -> Option<Self> {
        let runner = installer.get_runner()?;
        Some(Self::new(ctx, installer, runner))
    }

    /// Run the installer
    ///
    /// # Errors
    /// - If the installer could not be run
<<<<<<< HEAD
    pub async fn run(&self, ctx: &impl ScoopContext) -> Result<()> {
        let runner = self.get_runner();
        let args = self.args.clone().map(TOrArrayOfTs::to_vec);
=======
    pub async fn run(self) -> Result<Output> {
        let runner = self.runner;
        let args = self.installer.args.clone().map(TOrArrayOfTs::to_vec);
>>>>>>> 648fe3fd

        let output = match runner {
            InstallerRunner::File(file) => {
                let mut command = std::process::Command::new(file);

                if let Some(ref args) = args {
                    command.args(args)
                } else {
                    &mut command
                }
                .spawn()?
                .wait_with_output()?
            }
            InstallerRunner::Script(script) => script.save(self.ctx)?.run().await?,
        };

        Ok(output)
    }
}

impl<'ctx, C: ScoopContext<config::Scoop>> IntoFuture for InstallerHost<'ctx, C> {
    type Output = Result<Output>;

    type IntoFuture =
        std::pin::Pin<Box<dyn std::future::Future<Output = Self::Output> + Send + 'ctx>>;

    fn into_future(self) -> Self::IntoFuture {
        self.run().boxed()
    }
}

impl Installer {
    #[must_use]
    /// Get the installer runner
    pub fn get_runner(&self) -> Option<InstallerRunner> {
        self.script
            .clone()
            .map(InstallerRunner::Script)
            .or_else(|| self.file.clone().map(InstallerRunner::File))
    }

    /// Get the installer host for the installer
    ///
    /// Will return `None` if the installer does not have a script or file
    pub fn host<C: ScoopContext<config::Scoop>>(self, ctx: &C) -> Option<InstallerHost<'_, C>> {
        InstallerHost::from_installer(ctx, self)
    }
}

#[cfg(test)]
mod tests {
    use scripts::PowershellScript;

    use crate::contexts::User;

    use super::*;

    #[tokio::test]
    async fn test_powershell_hello_world() {
        let ctx = User::new();

        let installer = Installer {
            comment: None,
            args: None,
            file: None,
            keep: None,
            script: Some(PowershellScript::new("Write-Host 'Hello, world!'")),
        };

        let host = installer.host(&ctx).unwrap();

        let output = host.await.unwrap();

        assert_eq!(output.status.code(), Some(0));
        assert_eq!(output.stdout, b"Hello, world!\r\n");
    }
}<|MERGE_RESOLUTION|>--- conflicted
+++ resolved
@@ -1,14 +1,10 @@
 //! Installer helpers
 
-<<<<<<< HEAD
-use crate::{contexts::ScoopContext, packages::manifest::Installer, scripts};
-=======
 use std::{future::IntoFuture, process::Output};
 
 use futures::FutureExt;
 
-use crate::{config, contexts::ScoopContext, packages::manifest::Installer, scripts};
->>>>>>> 648fe3fd
+use crate::{contexts::ScoopContext, packages::manifest::Installer, scripts};
 
 use super::models::manifest::{InstallerRunner, TOrArrayOfTs};
 
@@ -30,13 +26,13 @@
 /// An installer host
 ///
 /// This is used to run the installers
-pub struct InstallerHost<'ctx, C: ScoopContext<config::Scoop>> {
+pub struct InstallerHost<'ctx, C: ScoopContext> {
     ctx: &'ctx C,
     installer: Installer,
     runner: InstallerRunner,
 }
 
-impl<'ctx, C: ScoopContext<config::Scoop>> InstallerHost<'ctx, C> {
+impl<'ctx, C: ScoopContext> InstallerHost<'ctx, C> {
     /// Create a new installer host
     pub fn new(ctx: &'ctx C, installer: Installer, runner: InstallerRunner) -> Self {
         Self {
@@ -57,15 +53,9 @@
     ///
     /// # Errors
     /// - If the installer could not be run
-<<<<<<< HEAD
-    pub async fn run(&self, ctx: &impl ScoopContext) -> Result<()> {
-        let runner = self.get_runner();
-        let args = self.args.clone().map(TOrArrayOfTs::to_vec);
-=======
     pub async fn run(self) -> Result<Output> {
         let runner = self.runner;
         let args = self.installer.args.clone().map(TOrArrayOfTs::to_vec);
->>>>>>> 648fe3fd
 
         let output = match runner {
             InstallerRunner::File(file) => {
@@ -86,7 +76,7 @@
     }
 }
 
-impl<'ctx, C: ScoopContext<config::Scoop>> IntoFuture for InstallerHost<'ctx, C> {
+impl<'ctx, C: ScoopContext> IntoFuture for InstallerHost<'ctx, C> {
     type Output = Result<Output>;
 
     type IntoFuture =
@@ -110,7 +100,7 @@
     /// Get the installer host for the installer
     ///
     /// Will return `None` if the installer does not have a script or file
-    pub fn host<C: ScoopContext<config::Scoop>>(self, ctx: &C) -> Option<InstallerHost<'_, C>> {
+    pub fn host<C: ScoopContext>(self, ctx: &C) -> Option<InstallerHost<'_, C>> {
         InstallerHost::from_installer(ctx, self)
     }
 }
