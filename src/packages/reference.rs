use std::{fmt, path::PathBuf, str::FromStr};

use itertools::Itertools as _;
use url::Url;

use super::{CreateManifest, Manifest};
use crate::buckets::Bucket;

#[derive(Debug, thiserror::Error)]
pub enum Error {
    #[error("Attempted to set bucket on a file path or url. This is not supported.")]
    BucketOnDirectRef,
    #[error("Invalid app name in manifest ref")]
    MissingAppName,
    #[error("IO Error")]
    Io(#[from] std::io::Error),
}

#[derive(Debug, Clone, PartialEq, Eq, Hash)]
pub struct Package {
    manifest: ManifestRef,
    version: Option<String>,
}

#[derive(Debug, Clone, PartialEq, Eq, Hash)]
pub enum ManifestRef {
    BucketNamePair { bucket: String, name: String },
    Name(String),
    File(PathBuf),
    Url(Url),
}

impl ManifestRef {
    #[must_use]
    pub fn into_package_ref(self) -> Package {
        Package {
            manifest: self,
            version: None,
        }
    }
}

impl Package {
    /// Update the bucket string in the package reference
    ///
    /// # Errors
    /// - If the package reference is a url. Setting the bucket on a url reference is not supported
    pub fn set_bucket(&mut self, bucket: String) -> Result<(), Error> {
        match &mut self.manifest {
            ManifestRef::BucketNamePair {
                bucket: old_bucket, ..
            } => *old_bucket = bucket,
            ManifestRef::Name(name) => {
                self.manifest = ManifestRef::BucketNamePair {
                    bucket,
                    name: name.clone(),
                }
            }
            _ => return Err(Error::BucketOnDirectRef),
        }

        Ok(())
    }

    #[must_use]
    /// Just get the bucket name
    pub fn bucket(&self) -> Option<&str> {
        match &self.manifest {
            ManifestRef::BucketNamePair { bucket, .. } => Some(bucket),
            _ => None,
        }
    }

    #[must_use]
    /// Get the package name
    pub fn name(&self) -> Option<String> {
        match &self.manifest {
            ManifestRef::Name(name) | ManifestRef::BucketNamePair { name, .. } => {
                Some(name.to_string())
            }
            ManifestRef::File(path) => {
                Some(path.with_extension("").file_name()?.to_str()?.to_string())
            }
            ManifestRef::Url(url) => {
                Some(url.path_segments()?.last()?.split('.').next()?.to_string())
            }
        }
    }

    #[must_use]
    /// Parse the bucket and package to get the manifest path
    ///
    /// Returns [`None`] if the bucket is not valid or the manifest does not exist
    pub fn manifest_path(&self) -> Option<PathBuf> {
        if let Some(bucket_name) = self.bucket() {
            let bucket = Bucket::from_name(bucket_name).ok()?;

            Some(bucket.get_manifest_path(self.name()))
        } else {
            None
        }
    }

    #[must_use]
    /// Parse the bucket and package to get the manifest
    ///
    /// Returns [`None`] if the bucket is not valid, the manifest does not exist,
    /// or an error was thrown while getting the manifest
    pub fn manifest(&self) -> Option<Manifest> {
        // TODO: Map output to fix version

        if matches!(self.manifest, ManifestRef::File(_) | ManifestRef::Url(_)) {
            let mut manifest = match &self.manifest {
                ManifestRef::File(path) => Manifest::from_path(path).ok()?,
                ManifestRef::Url(url) => {
                    let manifest_string = crate::requests::BlockingClient::new()
                        .get(url.to_string())
                        .send()
                        .ok()?
                        .text()
                        .ok()?;

                    Manifest::from_str(manifest_string).ok()?
                }
                _ => unreachable!(),
            };

            manifest.name = self.name()?;

            return Some(manifest);
        }

        if let Some(bucket_name) = self.bucket() {
            let bucket = Bucket::from_name(bucket_name).ok()?;

            bucket.get_manifest(self.name()?).ok()
        } else {
            Bucket::list_all()
                .ok()?
                .into_iter()
                .find_map(|bucket| bucket.get_manifest(self.name()?).ok())
        }
    }

    #[must_use]
    /// Parse the bucket and package to get the manifest path, or search for all matches in local buckets
    ///
    /// Returns a [`Vec`] with a single manifest path if the reference is valid
    ///
    /// Otherwise returns a [`Vec`] containing each matching manifest path found in each local bucket
    pub fn list_manifest_paths(&self) -> Vec<PathBuf> {
        if let Some(manifest_path) = self.manifest_path() {
            vec![manifest_path]
        } else {
            let Ok(buckets) = Bucket::list_all() else {
                return vec![];
            };

            buckets
                .into_iter()
<<<<<<< HEAD
                .filter_map(|bucket| match bucket.get_manifest(self.name()?) {
                    Ok(manifest) => Some(manifest),
                    Err(_) => None,
=======
                .filter_map(|bucket| {
                    let manifest_path = bucket.get_manifest_path(self.name());
                    if manifest_path.exists() {
                        Some(manifest_path)
                    } else {
                        None
                    }
>>>>>>> fa83882a
                })
                .collect()
        }
    }

    #[must_use]
    /// Parse the bucket and package to get the manifest, or search for all matches in local buckets
    ///
    /// Returns a [`Vec`] with a single manifest if the reference is valid
    ///
    /// Otherwise returns a [`Vec`] containing each matching manifest found in each local bucket
    pub fn list_manifests(&self) -> Vec<Manifest> {
        self.list_manifest_paths()
            .into_iter()
            .filter_map(|path| Manifest::from_path(path).ok())
            .collect()
    }

    /// Checks if the package is installed
    ///
    /// # Errors
    /// - Reading app dir fails
    /// - Missing app name
    pub fn installed(&self) -> Result<bool, Error> {
        let name = self.name().ok_or(Error::MissingAppName)?;

        Ok(crate::Scoop::app_installed(name)?)
    }
}

impl From<ManifestRef> for Package {
    fn from(manifest: ManifestRef) -> Self {
        Package {
            manifest,
            version: None,
        }
    }
}

impl fmt::Display for ManifestRef {
    fn fmt(&self, f: &mut fmt::Formatter<'_>) -> fmt::Result {
        match self {
            ManifestRef::BucketNamePair { bucket, name } => write!(f, "{bucket}/{name}"),
            ManifestRef::Name(name) => write!(f, "{name}"),
            ManifestRef::File(_) => {
                let name = Package::from(self.clone()).name().unwrap();
                write!(f, "{name}")
            }
            ManifestRef::Url(url) => write!(f, "{url}"),
        }
    }
}

#[derive(Debug, thiserror::Error)]
pub enum PackageRefParseError {
    #[error("Package name was not provided")]
    MissingPackageName,
    #[error(
        "Too many segments in package reference. Expected either `<bucket>/<name>` or `<name>`"
    )]
    TooManySegments,
    #[error("Invalid version supplied")]
    InvalidVersion,
}

impl FromStr for ManifestRef {
    type Err = PackageRefParseError;

    fn from_str(s: &str) -> std::result::Result<Self, Self::Err> {
        if let Ok(url) = url::Url::parse(s) {
            return Ok(Self::Url(url));
        }

        if let Ok(path) = PathBuf::from_str(s) {
            if path.exists() {
                return Ok(Self::File(path));
            }
        }

        let parts = s.split('/').collect_vec();
        if parts.len() == 1 {
            Ok(Self::Name(parts[0].to_string()))
        } else if parts.len() == 2 {
            Ok(Self::BucketNamePair {
                bucket: parts[0].to_string(),
                name: parts[1].to_string(),
            })
        } else if parts.len() > 2 {
            Err(PackageRefParseError::TooManySegments)
        } else if parts.is_empty() {
            Err(PackageRefParseError::MissingPackageName)
        } else {
            unreachable!()
        }
    }
}

impl fmt::Display for Package {
    fn fmt(&self, f: &mut fmt::Formatter<'_>) -> fmt::Result {
        write!(f, "{}", self.manifest)?;

        if let Some(version) = &self.version {
            write!(f, "@{version}")?;
        }

        Ok(())
    }
}

impl FromStr for Package {
    type Err = PackageRefParseError;

    fn from_str(s: &str) -> Result<Self, Self::Err> {
        let parts = s.split('@').collect_vec();

        match parts.len() {
            1 => Ok(Package {
                manifest: ManifestRef::from_str(s)?,
                version: None,
            }),
            2 => Ok(Package {
                manifest: ManifestRef::from_str(parts[0])?,
                version: Some(parts[1].to_string()),
            }),
            _ => Err(PackageRefParseError::InvalidVersion),
        }
    }
}

mod ser_de {
    use super::{FromStr, ManifestRef, Package};
    use serde::{Deserialize, Deserializer, Serialize, Serializer};

    impl Serialize for Package {
        fn serialize<S: Serializer>(&self, serializer: S) -> Result<S::Ok, S::Error> {
            serializer.collect_str(self)
        }
    }

    impl<'de> Deserialize<'de> for Package {
        fn deserialize<D: Deserializer<'de>>(deserializer: D) -> Result<Self, D::Error> {
            let s = String::deserialize(deserializer)?;
            Package::from_str(&s).map_err(serde::de::Error::custom)
        }
    }

    impl Serialize for ManifestRef {
        fn serialize<S: Serializer>(&self, serializer: S) -> Result<S::Ok, S::Error> {
            serializer.collect_str(self)
        }
    }

    impl<'de> Deserialize<'de> for ManifestRef {
        fn deserialize<D: Deserializer<'de>>(deserializer: D) -> Result<Self, D::Error> {
            let s = String::deserialize(deserializer)?;
            ManifestRef::from_str(&s).map_err(serde::de::Error::custom)
        }
    }
}<|MERGE_RESOLUTION|>--- conflicted
+++ resolved
@@ -95,7 +95,7 @@
         if let Some(bucket_name) = self.bucket() {
             let bucket = Bucket::from_name(bucket_name).ok()?;
 
-            Some(bucket.get_manifest_path(self.name()))
+            Some(bucket.get_manifest_path(self.name()?))
         } else {
             None
         }
@@ -158,19 +158,13 @@
 
             buckets
                 .into_iter()
-<<<<<<< HEAD
-                .filter_map(|bucket| match bucket.get_manifest(self.name()?) {
-                    Ok(manifest) => Some(manifest),
-                    Err(_) => None,
-=======
                 .filter_map(|bucket| {
-                    let manifest_path = bucket.get_manifest_path(self.name());
+                    let manifest_path = bucket.get_manifest_path(self.name()?);
                     if manifest_path.exists() {
                         Some(manifest_path)
                     } else {
                         None
                     }
->>>>>>> fa83882a
                 })
                 .collect()
         }
