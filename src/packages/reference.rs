--- conflicted
+++ resolved
@@ -73,7 +73,6 @@
     }
 
     #[must_use]
-<<<<<<< HEAD
     /// Find the first matching manifest in local buckets
     ///
     /// Returns [`None`] if no matching manifest is found
@@ -91,10 +90,7 @@
     }
 
     #[must_use]
-    /// Parse the bucket and package to get the manifest, or search for all matches in local buckets
-=======
     /// Parse the bucket and package to get the manifest path, or search for all matches in local buckets
->>>>>>> fa83882a
     ///
     /// Returns a [`Vec`] with a single manifest path if the reference is valid
     ///
