--- conflicted
+++ resolved
@@ -101,11 +101,9 @@
     Outdated(outdated::Args),
     /// List the dependencies of a given package, in the order that they will be installed
     Depends(depends::Args),
-<<<<<<< HEAD
     // TODO: Add help command for hooks that prints both sfsu help and scoop help
     #[command_name = "help"]
     ScoopHelp(scoop_help::Args),
-=======
     /// Show status and check for new app versions
     Status(status::Args),
     #[cfg_attr(not(feature = "v2"), no_hook)]
@@ -119,5 +117,4 @@
     Export(export::Args),
     /// Check for common issues
     Checkup(checkup::Args),
->>>>>>> a6e2d81e
 }