--- conflicted
+++ resolved
@@ -1,10 +1,7 @@
-<<<<<<< HEAD
+pub mod bucket;
 pub mod buckets;
-=======
-pub mod bucket;
 pub mod cat;
 pub mod checkup;
->>>>>>> af90d1a2
 pub mod depends;
 pub mod describe;
 pub mod export;
@@ -15,11 +12,8 @@
 #[cfg(not(feature = "v2"))]
 pub mod outdated;
 pub mod search;
-<<<<<<< HEAD
-=======
 pub mod status;
 pub mod update;
->>>>>>> af90d1a2
 
 use clap::Subcommand;
 
@@ -93,8 +87,6 @@
     List(list::Args),
     /// Generate hooks for the given shell
     Hook(hook::Args),
-<<<<<<< HEAD
-=======
     #[cfg(not(feature = "v2"))]
     /// Find buckets that do not have any installed packages
     UnusedBuckets(bucket::unused::Args),
@@ -102,7 +94,6 @@
     /// Manages buckets
     Bucket(bucket::Args),
     #[cfg(not(feature = "v2"))]
->>>>>>> af90d1a2
     /// Describe a package
     Describe(describe::Args),
     /// Display information about a package
