pub mod bucket;
pub mod cat;
pub mod depends;
pub mod describe;
<<<<<<< HEAD
pub mod download;
=======
pub mod export;
pub mod home;
>>>>>>> d3255bc7
pub mod hook;
pub mod info;
pub mod list;
#[cfg(not(feature = "v2"))]
pub mod outdated;
pub mod search;
pub mod status;
pub mod update;

use clap::Subcommand;

use sfsu_derive::{Hooks, Runnable};

pub struct DeprecationWarning {
    /// Deprecation message
    message: DeprecationMessage,
    /// Version to be removed in
    version: Option<f32>,
}

#[allow(dead_code)]
#[derive(Debug, Copy, Clone)]
pub enum DeprecationMessage {
    /// Replacement info
    Replacement(&'static str),
    /// Warning message
    Warning(&'static str),
}

// TODO: Run command could return `impl Display` and print that itself
pub trait Command {
    fn deprecated() -> Option<DeprecationWarning> {
        None
    }

    fn runner(self) -> Result<(), anyhow::Error>;

    fn run(self) -> Result<(), anyhow::Error>
    where
        Self: Sized,
    {
        if let Some(deprecation_warning) = Self::deprecated() {
            use colored::Colorize as _;

            let mut output = String::from("DEPRECATED: ");

            match deprecation_warning.message {
                DeprecationMessage::Replacement(replacement) => {
                    output += &format!("Use `{replacement}` instead. ");
                }
                DeprecationMessage::Warning(warning) => output += &warning,
            }

            if let Some(version) = deprecation_warning.version {
                output += &format!("Will be removed in v{version}. ");
            }

            println!("{}\n", output.yellow());
        }

        self.runner()
    }
}

#[derive(Debug, Clone, Subcommand, Hooks, Runnable)]
pub enum Commands {
    /// Search for a package
    Search(search::Args),
    /// List all installed packages
    List(list::Args),
    /// Generate hooks for the given shell
    Hook(hook::Args),
    #[cfg(not(feature = "v2"))]
    /// Find buckets that do not have any installed packages
    UnusedBuckets(bucket::unused::Args),
    #[cfg_attr(not(feature = "v2"), no_hook)]
    /// Manages buckets
    Bucket(bucket::Args),
    #[cfg(not(feature = "v2"))]
    /// Describe a package
    Describe(describe::Args),
    /// Display information about a package
    Info(info::Args),
    #[cfg(not(feature = "v2"))]
    /// List outdated buckets and/or packages
    Outdated(outdated::Args),
    /// List the dependencies of a given package, in the order that they will be installed
    Depends(depends::Args),
    /// Download the specified app.
    /// NOTE: This is currently experimental, and might not always work as expected.
    /// Please report any issues found
    Download(download::Args),
    /// Show status and check for new app versions
    Status(status::Args),
    #[cfg_attr(not(feature = "v2"), no_hook)]
    /// Update Scoop and Scoop buckets
    Update(update::Args),
    /// Opens the app homepage
    Home(home::Args),
    /// Show content of specified manifest
    Cat(cat::Args),
    /// Exports installed apps, buckets (and optionally configs) in JSON format
    Export(export::Args),
}<|MERGE_RESOLUTION|>--- conflicted
+++ resolved
@@ -2,12 +2,9 @@
 pub mod cat;
 pub mod depends;
 pub mod describe;
-<<<<<<< HEAD
 pub mod download;
-=======
 pub mod export;
 pub mod home;
->>>>>>> d3255bc7
 pub mod hook;
 pub mod info;
 pub mod list;
