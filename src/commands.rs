pub mod bucket;
pub mod depends;
pub mod describe;
pub mod download;
pub mod hook;
pub mod info;
pub mod list;
pub mod search;
pub mod status;
pub mod update;

#[cfg(not(feature = "v2"))]
pub mod outdated;

use clap::Subcommand;

use sfsu_derive::{Hooks, Runnable};

pub struct DeprecationWarning {
    /// Deprecation message
    message: DeprecationMessage,
    /// Version to be removed in
    version: Option<f32>,
}

#[allow(dead_code)]
#[derive(Debug, Copy, Clone)]
pub enum DeprecationMessage {
    /// Replacement info
    Replacement(&'static str),
    /// Warning message
    Warning(&'static str),
}

// TODO: Run command could return `impl Display` and print that itself
pub trait Command {
    fn deprecated() -> Option<DeprecationWarning> {
        None
    }

    fn runner(self) -> Result<(), anyhow::Error>;

    fn run(self) -> Result<(), anyhow::Error>
    where
        Self: Sized,
    {
        if let Some(deprecation_warning) = Self::deprecated() {
            use colored::Colorize as _;

            let mut output = String::from("DEPRECATED: ");

            match deprecation_warning.message {
                DeprecationMessage::Replacement(replacement) => {
                    output += &format!("Use `{replacement}` instead. ");
                }
                DeprecationMessage::Warning(warning) => output += &warning,
            }

            if let Some(version) = deprecation_warning.version {
                output += &format!("Will be removed in v{version}. ");
            }

            println!("{}\n", output.yellow());
        }

        self.runner()
    }
}

#[derive(Debug, Clone, Subcommand, Hooks, Runnable)]
pub enum Commands {
    /// Search for a package
    Search(search::Args),
    /// List all installed packages
    List(list::Args),
    /// Generate hooks for the given shell
    Hook(hook::Args),
    #[cfg(not(feature = "v2"))]
    /// Find buckets that do not have any installed packages
    UnusedBuckets(bucket::unused::Args),
    #[cfg_attr(not(feature = "v2"), no_hook)]
    /// Manages buckets
    Bucket(bucket::Args),
    #[cfg(not(feature = "v2"))]
    /// Describe a package
    Describe(describe::Args),
    /// Display information about a package
    Info(info::Args),
    #[cfg(not(feature = "v2"))]
    /// List outdated buckets and/or packages
    Outdated(outdated::Args),
    /// List the dependencies of a given package, in the order that they will be installed
    Depends(depends::Args),
<<<<<<< HEAD
    /// Download the specified app.
    /// NOTE: This is currently experimental, and might not always work as expected.
    /// Please report any issues found
    Download(download::Args),
=======
    /// Show status and check for new app versions
    Status(status::Args),
    #[cfg_attr(not(feature = "v2"), no_hook)]
    /// Update Scoop and Scoop buckets
    Update(update::Args),
>>>>>>> d6f26fb1
}<|MERGE_RESOLUTION|>--- conflicted
+++ resolved
@@ -91,16 +91,13 @@
     Outdated(outdated::Args),
     /// List the dependencies of a given package, in the order that they will be installed
     Depends(depends::Args),
-<<<<<<< HEAD
     /// Download the specified app.
     /// NOTE: This is currently experimental, and might not always work as expected.
     /// Please report any issues found
     Download(download::Args),
-=======
     /// Show status and check for new app versions
     Status(status::Args),
     #[cfg_attr(not(feature = "v2"), no_hook)]
     /// Update Scoop and Scoop buckets
     Update(update::Args),
->>>>>>> d6f26fb1
 }