use std::{
    path::Path,
    process::{Command, Stdio},
    time::{SystemTimeError, UNIX_EPOCH},
};

use chrono::{DateTime, FixedOffset, Local};
use clap::{Parser, ValueEnum};
use colored::Colorize as _;
use derive_more::{Deref, DerefMut};
use git2::{Commit, DiffOptions, Oid, Revwalk};
use itertools::Itertools;
use quork::traits::truthy::ContainsTruth as _;
use rayon::iter::{IntoParallelRefIterator, ParallelIterator};
use regex::Regex;
use serde::{Deserialize, Serialize};
use strum::Display;

#[derive(Deref, DerefMut)]
struct SSRevwalk<'a>(Revwalk<'a>);

unsafe impl<'a> Send for SSRevwalk<'a> {}
unsafe impl<'a> Sync for SSRevwalk<'a> {}

impl<'a> Iterator for SSRevwalk<'a> {
    type Item = std::result::Result<Oid, git2::Error>;

    fn next(&mut self) -> Option<std::result::Result<Oid, git2::Error>> {
        self.0.next()
    }
}

use crate::{
    buckets::{self, Bucket},
    git::{self, Repo},
    output::{
        sectioned::{Children, Section, Text},
        wrappers::{author::Author, time::NicerNaiveTime},
    },
    Scoop, SupportedArch,
};

pub mod downloading;
pub mod install;
pub mod manifest;
pub mod outdated;
pub mod reference;

pub use install::Manifest as InstallManifest;
pub use manifest::Manifest;

use downloading::DownloadUrl;
use manifest::{InstallConfig, StringOrArrayOfStringsOrAnArrayOfArrayOfStrings};

#[derive(Debug, Serialize)]
#[serde(rename_all = "PascalCase")]
pub struct MinInfo {
    pub name: String,
    pub version: String,
    pub source: String,
    pub updated: NicerNaiveTime<DateTime<Local>>,
    pub notes: String,
}

impl MinInfo {
    /// Parse minmal package info for every installed app
    ///
    /// # Errors
    /// - Invalid file names
    /// - File metadata errors
    /// - Invalid time
    pub fn list_installed(bucket: Option<&String>) -> Result<Vec<Self>> {
        let apps = Scoop::installed_apps()?;

        apps.par_iter()
            .map(Self::from_path)
            .filter(|package| {
                if let Ok(pkg) = package {
                    if let Some(bucket) = bucket {
                        return &pkg.source == bucket;
                    }
                }
                // Keep errors so that the following line will return the error
                true
            })
            .collect()
    }

    /// Parse minimal package into from a given path
    ///
    /// # Errors
    /// - Invalid file names
    /// - File metadata errors
    /// - Invalid time
    ///
    /// # Panics
    /// - Date time invalid or out of range
    pub fn from_path(path: impl AsRef<Path>) -> Result<Self> {
        let path = path.as_ref();

        let package_name = path
            .file_name()
            .map(|f| f.to_string_lossy())
            .ok_or(PackageError::MissingFileName)?;

        let updated_time = {
            let updated = {
                let updated_sys = path.metadata()?.modified()?;

                updated_sys.duration_since(UNIX_EPOCH)?.as_secs()
            };

            #[allow(clippy::cast_possible_wrap)]
            DateTime::from_timestamp(updated as i64, 0)
                .expect("invalid or out-of-range datetime")
                .with_timezone(&Local)
        };

        let app_current = path.join("current");

        let manifest = Manifest::from_path(app_current.join("manifest.json")).unwrap_or_default();

        let install_manifest =
            InstallManifest::from_path(app_current.join("install.json")).unwrap_or_default();

        Ok(Self {
            name: package_name.to_string(),
            version: manifest.version,
            source: install_manifest.get_source(),
            updated: updated_time.into(),
            notes: if install_manifest.hold.contains_truth() {
                String::from("Held")
            } else {
                String::new()
            },
        })
    }
}

#[derive(Debug, thiserror::Error)]
pub enum PackageError {
    #[error("Invalid utf8 found. This is not supported by sfsu")]
    NonUtf8,
    #[error("Missing or invalid file name. The path terminated in '..' or wasn't valid utf8")]
    MissingFileName,
    #[error("{0}")]
    IO(#[from] std::io::Error),
    #[error("Could not parse manifest \"{0}\". Failed with error: {1}")]
    ParsingManifest(String, serde_json::Error),
    #[error("Interacting with buckets: {0}")]
    BucketError(#[from] buckets::BucketError),
    #[error("Interacting with git2: {0}")]
    RepoError(#[from] git::RepoError),
    #[error("git2 internal error: {0}")]
    Git2Error(#[from] git2::Error),
    #[error("System Time: {0}")]
    TimeError(#[from] SystemTimeError),
    #[error("Could not find executable in path: {0}")]
    MissingInPath(#[from] which::Error),
    #[error("Git delta did not have a path")]
    DeltaNoPath,
    #[error("Cannot find git commit where package was updated")]
    NoUpdatedCommit,
    #[error("Invalid time. (time went backwards or way way way too far forwards (hello future! whats it like?))")]
    InvalidTime,
    #[error("Invalid timezone provided. (where are you?)")]
    InvalidTimeZone,
    #[error("Git provided no output")]
    MissingGitOutput,
}

#[derive(Debug, Default, Copy, Clone, ValueEnum, Display, Parser, PartialEq, Eq)]
#[strum(serialize_all = "snake_case")]
pub enum SearchMode {
    #[default]
    Name,
    Binary,
    Both,
}

impl SearchMode {
    #[must_use]
    pub fn match_names(self) -> bool {
        matches!(self, SearchMode::Name | SearchMode::Both)
    }

    #[must_use]
    pub fn only_match_names(self) -> bool {
        self == SearchMode::Name
    }

    #[must_use]
    pub fn match_binaries(self) -> bool {
        matches!(self, SearchMode::Binary | SearchMode::Both)
    }

    #[must_use]
    pub fn only_match_binaries(self) -> bool {
        self == SearchMode::Binary
    }

    #[must_use]
    pub fn eager_name_matches(self, manifest_name: &str, search_regex: &Regex) -> bool {
        if self.only_match_names() && search_regex.is_match(manifest_name) {
            return true;
        }
        if self.match_binaries() {
            return true;
        }

        false
    }
}

#[derive(Debug, Clone)]
#[must_use = "MatchCriteria has no side effects"]
pub struct MatchCriteria {
    name: bool,
    bins: Vec<String>,
}

impl MatchCriteria {
    pub const fn new() -> Self {
        Self {
            name: false,
            bins: vec![],
        }
    }

    pub fn matches(
        file_name: &str,
        manifest: Option<&Manifest>,
        mode: SearchMode,
        pattern: &Regex,
    ) -> Self {
        let file_name = file_name.to_string();

        let mut output = MatchCriteria::new();

        if mode.match_names() && pattern.is_match(&file_name) {
            output.name = true;
        }

        if let Some(manifest) = manifest {
            let binaries = manifest
                .bin
                .clone()
                .map(|b| b.into_vec())
                .unwrap_or_default();

            let binary_matches = binaries
                .into_iter()
                .filter(|binary| pattern.is_match(binary))
                .filter_map(|b| {
                    if pattern.is_match(&b) {
                        Some(b.clone())
                    } else {
                        None
                    }
                });

            output.bins.extend(binary_matches);
        }

        output
    }
}

pub type Result<T> = std::result::Result<T, PackageError>;

pub trait CreateManifest
where
    Self: Default + for<'a> Deserialize<'a>,
{
    /// Convert a path into a manifest
    ///
    /// # Errors
    /// - The file does not exist
    /// - The file was not valid UTF-8
    fn from_path(path: impl AsRef<Path>) -> Result<Self> {
        let path = path.as_ref();
        let contents = std::fs::read_to_string(path)?;

        Self::from_str(contents)
            // TODO: Maybe figure out a better approach to this, but it works for now
            .map(|s| s.with_name(path))
            .map_err(|e| PackageError::ParsingManifest(path.display().to_string(), e))
    }

    /// # Errors
    /// - The contents are not a valid manifest
    fn from_str(contents: String) -> serde_json::Result<Self> {
        let trimmed = contents.trim_start_matches('\u{feff}');

        serde_json::from_str(trimmed)
    }

    #[must_use]
    fn with_name(self, path: &Path) -> Self;
}

impl CreateManifest for Manifest {
    fn with_name(mut self, path: &Path) -> Self {
        self.name = path
            .with_extension("")
            .file_name()
            .map(|f| f.to_string_lossy())
            .expect("File to have file name")
            .to_string();

        self
    }
}

impl CreateManifest for InstallManifest {
    fn with_name(mut self, path: &Path) -> Self {
        self.name = path
            .with_extension("")
            .file_name()
            .map(|f| f.to_string_lossy())
            .expect("File to have name")
            .to_string();

        self
    }
}

impl InstallManifest {
    /// List all install manifests
    ///
    /// # Errors
    /// - Invalid install manifest
    /// - Reading directories fails
    pub fn list_all() -> Result<Vec<Self>> {
        Scoop::installed_apps()?
            .par_iter()
            .map(|path| Self::from_path(path.join("current/install.json")))
            .collect::<Result<Vec<_>>>()
    }

    /// List all install manifests, ignoring errors
    ///
    /// # Errors
    /// - Reading directories fails
    pub fn list_all_unchecked() -> Result<Vec<Self>> {
        Ok(Scoop::installed_apps()?
            .par_iter()
            .filter_map(
                |path| match Self::from_path(path.join("current/install.json")) {
                    Ok(v) => Some(v.with_name(path)),
                    Err(_) => None,
                },
            )
            .collect::<Vec<_>>())
    }
}

impl Manifest {
    #[must_use]
    pub fn install_config(&self, arch: SupportedArch) -> InstallConfig {
        self.architecture
            .as_ref()
            .and_then(|config| config[arch].clone())
            .unwrap_or_else(|| self.install_config.clone())
    }

    pub fn download_urls(&self, arch: SupportedArch) -> Option<Vec<DownloadUrl>> {
        let urls = self.install_config(arch).url?.into_vec();

        Some(urls.into_iter().map(DownloadUrl::from_string).collect())
    }

    #[must_use]
    pub fn with_bucket(mut self, bucket: &Bucket) -> Self {
        self.bucket = bucket.name().to_string();

        self
    }

    #[must_use]
    /// List the dependencies of a given manifest, in the order that they will be installed
    ///
    /// Note that this does not include the package itself as a dependency
    pub fn depends(&self) -> Vec<reference::ManifestRef> {
        self.depends
            .clone()
            .map(manifest::TOrArrayOfTs::into_vec)
            .unwrap_or_default()
    }

    /// Gets the manifest from a bucket and manifest name
    ///
    /// # Errors
    /// - If the manifest doesn't exist or bucket is invalid
    pub fn from_reference((bucket, name): (String, String)) -> Result<Self> {
        Bucket::from_name(bucket)?.get_manifest(name)
    }

    #[must_use]
    pub fn binary_matches(&self, regex: &Regex) -> Option<Vec<String>> {
        match self.bin {
            Some(StringOrArrayOfStringsOrAnArrayOfArrayOfStrings::String(ref binary)) => {
                if regex.is_match(binary) {
                    Some(vec![binary.clone()])
                } else {
                    None
                }
            }
            Some(StringOrArrayOfStringsOrAnArrayOfArrayOfStrings::StringArray(ref binaries)) => {
                let matched: Vec<_> = binaries
                    .iter()
                    .filter(|binary| regex.is_match(binary))
                    .cloned()
                    .collect();

                if matched.is_empty() {
                    None
                } else {
                    Some(matched)
                }
            }
            _ => None,
        }
    }

    /// List all installed app manifests
    ///
    /// # Errors
    /// - Invalid install manifest
    /// - Reading directories fails
    ///
    /// # Panics
    /// - If the file name is invalid
    pub fn list_installed() -> Result<Vec<Result<Self>>> {
        Ok(Scoop::installed_apps()?
            .par_iter()
            .map(|path| {
                Self::from_path(path.join("current/manifest.json")).and_then(|mut manifest| {
                    manifest.name = path
                        .file_name()
                        .map(|f| f.to_string_lossy().to_string())
                        .ok_or(PackageError::MissingFileName)?;

                    Ok(manifest)
                })
            })
            .collect::<Vec<_>>())
    }

    pub fn parse_output(
        &self,
        bucket: impl AsRef<str>,
        installed_only: bool,
        pattern: &Regex,
        mode: SearchMode,
    ) -> Option<Section<Text<String>>> {
        // TODO: Better display of output

        // This may be a bit of a hack, but it works

        let match_output = MatchCriteria::matches(
            &self.name,
            if mode.match_binaries() {
                Some(self)
            } else {
                None
            },
            mode,
            pattern,
        );

        if !match_output.name && match_output.bins.is_empty() {
            return None;
        }

        let is_installed = is_installed(&self.name, Some(bucket));
        if installed_only && !is_installed {
            return None;
        }

        let styled_package_name = if self.name == pattern.to_string() {
            self.name.bold().to_string()
        } else {
            self.name.clone()
        };

        let installed_text = if is_installed && !installed_only {
            "[installed] "
        } else {
            ""
        };

        let title = format!("{styled_package_name} ({}) {installed_text}", self.version);

        let package = if mode.match_binaries() {
            let bins = match_output
                .bins
                .iter()
                .map(|output| {
                    Text::new(format!(
                        "{}{}",
                        crate::output::sectioned::WHITESPACE,
                        output.bold()
                    ))
                })
                .collect_vec();

            Section::new(Children::from(bins))
        } else {
            Section::new(Children::None)
        }
        .with_title(title);

        Some(package)
    }

    #[must_use]
<<<<<<< HEAD
    #[cfg(feature = "scoop-manifest-hash")]
    pub fn set_version(&mut self, version: String) -> std::result::Result<(), SetVersionError> {
        // self.version = version;

        let autoupdate = self
            .autoupdate
            .as_mut()
            .ok_or(SetVersionError::MissingAutoUpdate)?;

        if let Some(architecture) = autoupdate.architecture.as_mut() {
            let autoupdate_arch = match Scoop::arch() {
                SupportedArch::Arm64 => architecture.aarch64.as_mut(),
                SupportedArch::X64 => architecture.x64.as_mut(),
                SupportedArch::X86 => architecture.x86.as_mut(),
            }
            .ok_or(SetVersionError::MissingAutoUpdate)?;

            // TODO: Figure out hash extraction
            // autoupdate_arch.hash
            todo!()
        }

        todo!()
    }
}

#[derive(Debug, thiserror::Error)]
pub enum SetVersionError {
    #[error("Manifest does not have `autoupdate` field")]
    MissingAutoUpdate,

    #[error("Manifest architecture section does not have `autoupdate` field")]
    MissingArchAutoUpdate,
=======
    pub fn commit_message_matches(&self, commit: &Commit<'_>) -> bool {
        if let Some(message) = commit.message() {
            message.starts_with(&self.name)
        } else {
            false
        }
    }

    /// Check if the commit's changed files matches the name of the manifest
    ///
    /// # Errors
    /// - Git2 errors
    pub fn commit_diff_matches(&self, repo: &Repo, commit: &Commit<'_>) -> Result<bool> {
        let mut diff_options = Repo::default_diff_options();

        let tree = commit.tree()?;
        let parent_tree = commit.parent(0)?.tree()?;

        let manifest_path = format!("bucket/{}.json", self.name);

        let diff = repo.diff_tree_to_tree(
            Some(&parent_tree),
            Some(&tree),
            Some(diff_options.pathspec(&manifest_path)),
        )?;

        // Given that the diffoptions ensure that we only match the specific manifest
        // we are safe to return as soon as we find a commit thats changed anything
        Ok(diff.stats()?.files_changed() != 0)
    }

    #[cfg_attr(feature = "info-git-commands", allow(unreachable_code))]
    /// Get the time and author of the commit where this manifest was last changed
    ///
    /// # Errors
    /// - Invalid bucket
    /// - Invalid repo bucket
    /// - Internal git2 errors
    pub fn last_updated_info(
        &self,
        hide_emails: bool,
        disable_git: bool,
    ) -> Result<(Option<String>, Option<String>)> {
        let bucket = Bucket::from_name(&self.bucket)?;

        if disable_git {
            let repo = Repo::from_bucket(&bucket)?;

            let mut revwalk = repo.revwalk()?;
            revwalk.push_head()?;
            revwalk.set_sorting(git2::Sort::TOPOLOGICAL)?;

            let updated_commit = revwalk
                .find_map(|oid| {
                    let find_commit = || {
                        // TODO: Add tests using personal bucket to ensure that different methods return the same info
                        let commit = repo.find_commit(oid?)?;

                        #[cfg(not(any(
                            feature = "info-difftrees",
                            feature = "info-git-commands"
                        )))]
                        if self.commit_matches_name(&commit) {
                            return Ok(commit);
                        }

                        #[cfg(feature = "info-difftrees")]
                        {
                            if let Ok(true) = self.commit_diff_matches(&repo, &commit) {
                                return Ok(commit);
                            }
                        }

                        Err(PackageError::NoUpdatedCommit)
                    };

                    let result = find_commit();

                    match result {
                        Ok(commit) => Some(Ok(commit)),
                        Err(PackageError::NoUpdatedCommit) => None,
                        Err(e) => Some(Err(e)),
                    }
                })
                .ok_or(PackageError::NoUpdatedCommit)??;

            let date_time = {
                let time = updated_commit.time();
                let secs = time.seconds();
                let offset = time.offset_minutes() * 60;

                let utc_time =
                    DateTime::from_timestamp(secs, 0).ok_or(PackageError::InvalidTime)?;

                let offset = FixedOffset::east_opt(offset).ok_or(PackageError::InvalidTimeZone)?;

                utc_time.with_timezone(&offset)
            };

            let author_wrapped =
                Author::from_signature(updated_commit.author()).with_show_emails(!hide_emails);

            Ok((
                Some(date_time.to_string()),
                Some(author_wrapped.to_string()),
            ))
        } else {
            let git_path = Scoop::git_path()?;

            let output = Command::new(git_path)
                .current_dir(bucket.path())
                .arg("-C")
                .arg("bucket")
                .arg("log")
                .arg("-1")
                .arg("-s")
                .arg("--format='%aD#%an'")
                .arg(self.name.clone() + ".json")
                .stderr(Stdio::null())
                .output()
                .map_err(|_| PackageError::MissingGitOutput)?;

            let info = String::from_utf8(output.stdout)
                .map_err(|_| PackageError::NonUtf8)?
                // Remove newline from end
                .trim_end()
                // Remove weird single quote from either end
                .trim_matches('\'')
                .split_once('#')
                .map(|(time, author)| (time.to_string(), author.to_string()))
                .unzip();

            Ok(info)
        }
    }
>>>>>>> caf0c640
}

/// Check if the manifest path is installed, and optionally confirm the bucket
///
/// # Panics
/// - The file was not valid UTF-8
pub fn is_installed(manifest_name: impl AsRef<Path>, bucket: Option<impl AsRef<str>>) -> bool {
    let install_path = Scoop::apps_path()
        .join(manifest_name)
        .join("current/install.json");

    match InstallManifest::from_path(install_path) {
        Ok(manifest) => {
            if let Some(bucket) = bucket {
                manifest.get_source() == bucket.as_ref()
            } else {
                false
            }
        }
        Err(_) => false,
    }
}<|MERGE_RESOLUTION|>--- conflicted
+++ resolved
@@ -8,7 +8,7 @@
 use clap::{Parser, ValueEnum};
 use colored::Colorize as _;
 use derive_more::{Deref, DerefMut};
-use git2::{Commit, DiffOptions, Oid, Revwalk};
+use git2::{Commit, Oid, Revwalk};
 use itertools::Itertools;
 use quork::traits::truthy::ContainsTruth as _;
 use rayon::iter::{IntoParallelRefIterator, ParallelIterator};
@@ -515,7 +515,6 @@
     }
 
     #[must_use]
-<<<<<<< HEAD
     #[cfg(feature = "scoop-manifest-hash")]
     pub fn set_version(&mut self, version: String) -> std::result::Result<(), SetVersionError> {
         // self.version = version;
@@ -540,16 +539,8 @@
 
         todo!()
     }
-}
-
-#[derive(Debug, thiserror::Error)]
-pub enum SetVersionError {
-    #[error("Manifest does not have `autoupdate` field")]
-    MissingAutoUpdate,
-
-    #[error("Manifest architecture section does not have `autoupdate` field")]
-    MissingArchAutoUpdate,
-=======
+
+    #[must_use]
     pub fn commit_message_matches(&self, commit: &Commit<'_>) -> bool {
         if let Some(message) = commit.message() {
             message.starts_with(&self.name)
@@ -581,7 +572,6 @@
         Ok(diff.stats()?.files_changed() != 0)
     }
 
-    #[cfg_attr(feature = "info-git-commands", allow(unreachable_code))]
     /// Get the time and author of the commit where this manifest was last changed
     ///
     /// # Errors
@@ -608,11 +598,8 @@
                         // TODO: Add tests using personal bucket to ensure that different methods return the same info
                         let commit = repo.find_commit(oid?)?;
 
-                        #[cfg(not(any(
-                            feature = "info-difftrees",
-                            feature = "info-git-commands"
-                        )))]
-                        if self.commit_matches_name(&commit) {
+                        #[cfg(not(feature = "info-difftrees"))]
+                        if self.commit_message_matches(&commit) {
                             return Ok(commit);
                         }
 
@@ -685,7 +672,15 @@
             Ok(info)
         }
     }
->>>>>>> caf0c640
+}
+
+#[derive(Debug, thiserror::Error)]
+pub enum SetVersionError {
+    #[error("Manifest does not have `autoupdate` field")]
+    MissingAutoUpdate,
+
+    #[error("Manifest architecture section does not have `autoupdate` field")]
+    MissingArchAutoUpdate,
 }
 
 /// Check if the manifest path is installed, and optionally confirm the bucket
