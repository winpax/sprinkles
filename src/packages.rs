--- conflicted
+++ resolved
@@ -25,11 +25,8 @@
     Scoop, SupportedArch,
 };
 
-<<<<<<< HEAD
 pub mod downloading;
-=======
 pub mod export;
->>>>>>> d3255bc7
 pub mod install;
 pub mod manifest;
 pub mod outdated;
