[package]
description = "Stupid Fast Scoop Utils"
edition = "2021"
license = { workspace = true }
name = "sfsu"
publish.workspace = true
version.workspace = true

[workspace]
members = ["crates/*"]
package.license = "Apache-2.0"
package.publish = false
package.version = "1.10.1"

[workspace.dependencies]
chrono = { version = ">=0.4.37", features = [
    "clock",
    "serde",
    "std",
], default-features = false }
git2 = "0.18"
log = { version = "0.4", features = ["std"] }
owo-colors = { version = "4.0.0", features = ["supports-colors"] }
quork = "0.6"

[[bench]]
harness = false
name = "searching"

[[bench]]
harness = false
name = "serde"

[profile.release]
codegen-units = 1
lto = true

[profile.profiling]
inherits = "dev"
opt-level = 3

[features]
default = []
# Breaking changes are locked behind this feature flag
v2 = ["sprinkles/v2"]

[dependencies]
anyhow = "1.0"
bat = "0.24"
clap = { version = "4.5", features = ["derive"] }
git2.workspace = true
human-panic = "1.2"
indicatif = { version = "0.17", features = ["improved_unicode", "rayon"] }
itertools = "0.12"
log = { workspace = true }
open = "5.1"
owo-colors.workspace = true
parking_lot = "0.12"
quork.workspace = true
rayon = "1.10"
regex = "1.10"
serde_json = { version = "1.0", features = ["preserve_order"] }
sfsu-derive = { path = "./crates/derive" }
shadow-rs = "0.27"
sprinkles = { version = "1", path = "crates/sprinkles" }

[dev-dependencies]
<<<<<<< HEAD
chrono = { workspace = true }
=======
chrono = ">=0.4.38"
>>>>>>> e2aa6b9d
criterion = { version = "0.5", features = ["html_reports"] }
git2 = { workspace = true }

[build-dependencies]
git2.workspace = true
shadow-rs = "0.27"
winres = "0.1"<|MERGE_RESOLUTION|>--- conflicted
+++ resolved
@@ -65,11 +65,7 @@
 sprinkles = { version = "1", path = "crates/sprinkles" }
 
 [dev-dependencies]
-<<<<<<< HEAD
-chrono = { workspace = true }
-=======
-chrono = ">=0.4.38"
->>>>>>> e2aa6b9d
+chrono.workspace = true
 criterion = { version = "0.5", features = ["html_reports"] }
 git2 = { workspace = true }
 
