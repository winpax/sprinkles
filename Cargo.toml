[package]
description = "Stupid Fast Scoop Utils"
edition = "2021"
license = { workspace = true }
name = "sfsu"
publish.workspace = true
version.workspace = true

[workspace]
members = ["crates/*"]
package.license = "Apache-2.0"
package.publish = false
package.version = "1.10.0"

[workspace.dependencies]
<<<<<<< HEAD
chrono = { version = ">=0.4.37", features = [
    "clock",
    "serde",
    "std",
], default-features = false }
git2 = "0.18"
log = { version = "0.4", features = ["std"] }
=======
git2 = "0.18"
>>>>>>> 6ce0a22f
owo-colors = { version = "4.0.0", features = ["supports-colors"] }
quork = "0.6"

[[bench]]
harness = false
name = "searching"

[[bench]]
harness = false
name = "serde"

[profile.release]
codegen-units = 1
lto = true

[profile.profiling]
inherits = "dev"
opt-level = 3

[features]
default = []
# Breaking changes are locked behind this feature flag
v2 = ["sprinkles/v2"]

[dependencies]
anyhow = "1.0"
bat = "0.24"
clap = { version = "4.5", features = ["derive"] }
git2.workspace = true
human-panic = "1.2"
indicatif = { version = "0.17", features = ["improved_unicode", "rayon"] }
itertools = "0.12"
log = { workspace = true }
open = "5.1"
owo-colors.workspace = true
parking_lot = "0.12"
quork.workspace = true
rayon = "1.10"
regex = "1.10"
serde_json = { version = "1.0", features = ["preserve_order"] }
sfsu-derive = { path = "./crates/derive" }
shadow-rs = "0.27"
sprinkles = { version = "1", path = "crates/sprinkles" }

[dev-dependencies]
chrono = { workspace = true }
criterion = { version = "0.5", features = ["html_reports"] }
git2 = { workspace = true }

[build-dependencies]
git2.workspace = true
shadow-rs = "0.27"
winres = "0.1"<|MERGE_RESOLUTION|>--- conflicted
+++ resolved
@@ -13,7 +13,6 @@
 package.version = "1.10.0"
 
 [workspace.dependencies]
-<<<<<<< HEAD
 chrono = { version = ">=0.4.37", features = [
     "clock",
     "serde",
@@ -21,9 +20,6 @@
 ], default-features = false }
 git2 = "0.18"
 log = { version = "0.4", features = ["std"] }
-=======
-git2 = "0.18"
->>>>>>> 6ce0a22f
 owo-colors = { version = "4.0.0", features = ["supports-colors"] }
 quork = "0.6"
 
