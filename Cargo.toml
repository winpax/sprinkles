[package]
description = "Stupid Fast Scoop Utils"
edition = "2021"
license = { workspace = true }
name = "sfsu"
publish.workspace = true
version.workspace = true

[workspace]
members = ["crates/*"]
package.license = "Apache-2.0"
package.publish = false
package.version = "1.11.0-beta.4"

[workspace.dependencies]
chrono = { version = ">=0.4.38", features = [
    "clock",
    "serde",
    "std",
], default-features = false }
console = { version = "0.15.8", features = ["windows-console-colors"] }
futures = "0.3"
git2 = "0.18"
indicatif = { version = "0.17", features = [
    "improved_unicode",
    "rayon",
    "tokio",
] }
itertools = "0.12"
log = { version = "0.4", features = ["std"] }
owo-colors = { version = "4.0", features = ["supports-colors"] }
quork = "0.6"
rayon = "1.10"
regex = "1.10"

[[bench]]
harness = false
name = "searching"

[[bench]]
harness = false
<<<<<<< HEAD
name = "ref-matching"
=======
name = "serde"

[[bench]]
harness = false
name = "autoupdate"
>>>>>>> 53eb8228

[profile.release]
codegen-units = 1
lto = true

[profile.profiling]
inherits = "dev"
opt-level = 3

[features]
beta = ["sprinkles/beta"]
default = []
# Breaking changes are locked behind this feature flag
v2 = ["sprinkles/v2"]

[dependencies]
anyhow = "1.0"
bat = "0.24"
clap = { version = "4.5", features = [
    "derive",
    "env",
    "string",
    "unicode",
    "wrap_help",
] }
console.workspace = true
futures.workspace = true
git2.workspace = true
human-panic = "2.0"
indicatif.workspace = true
itertools.workspace = true
log = { workspace = true }
open = "5.1"
owo-colors.workspace = true
parking_lot = "0.12"
quork.workspace = true
rayon.workspace = true
regex.workspace = true
serde_json = { version = "1.0", features = ["preserve_order"] }
sfsu-derive = { path = "./crates/derive" }
shadow-rs = "0.27"
sprinkles = { version = "1.11.0-beta.4", path = "crates/sprinkles" }
tokio = { version = "1.37", features = ["full"] }

[dev-dependencies]
chrono.workspace = true
criterion = { version = "0.5", features = ["async_tokio", "html_reports"] }
git2 = { workspace = true }

[build-dependencies]
git2.workspace = true
shadow-rs = "0.27"
winres = "0.1"<|MERGE_RESOLUTION|>--- conflicted
+++ resolved
@@ -39,15 +39,15 @@
 
 [[bench]]
 harness = false
-<<<<<<< HEAD
 name = "ref-matching"
-=======
+
+[[bench]]
+harness = false
 name = "serde"
 
 [[bench]]
 harness = false
 name = "autoupdate"
->>>>>>> 53eb8228
 
 [profile.release]
 codegen-units = 1
