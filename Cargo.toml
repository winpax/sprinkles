--- conflicted
+++ resolved
@@ -42,16 +42,12 @@
     "url",
     "urlencoding",
 ]
-<<<<<<< HEAD
-parallel = ["rayon"]
+parallel = ["blake3/rayon", "indicatif/rayon", "rayon"]
 rustls-tls = [
     "gix/blocking-http-transport-reqwest-rust-tls",
     "reqwest/rustls-tls",
 ]
 rustls-tls-native-roots = ["reqwest/rustls-tls-native-roots"]
-=======
-parallel = ["blake3/rayon", "indicatif/rayon", "rayon"]
->>>>>>> 3b27f835
 v1 = []
 vendored-libgit2 = ["git2/vendored-libgit2"]
 vendored-native-tls = [
