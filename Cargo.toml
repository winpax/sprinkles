--- conflicted
+++ resolved
@@ -21,12 +21,8 @@
 lto = true
 
 [features]
-<<<<<<< HEAD
-default        = ["info-difftrees", "v2"]
+default = ["info-difftrees", "v2"]
 info-difftrees = []
-=======
-default = []
->>>>>>> af90d1a2
 # Breaking changes are locked behind this feature flag
 v2 = ["sprinkles/v2"]
 
