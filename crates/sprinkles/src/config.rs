//! Scoop config helpers

use std::{env, path::PathBuf};

use serde::{Deserialize, Serialize};
use serde_json::{Map, Value};

use crate::proxy::Proxy;

#[derive(Debug, Clone, Serialize, Deserialize)]
/// Scoop configuration
pub struct Scoop {
    #[serde(skip_serializing_if = "Option::is_none")]
    /// The timestamp of the last scoop update
    pub last_update: Option<String>,

    #[serde(skip_serializing_if = "Option::is_none")]
    /// The virustotal api key
    pub virustotal_api_key: Option<String>,

    /// The bucket to use for the scoop
    pub scoop_repo: Option<String>,

    #[serde(skip_serializing_if = "Option::is_none")]
    /// The branch to use for the scoop
    pub scoop_branch: Option<String>,

    #[serde(skip_serializing_if = "Option::is_none")]
    /// Scoop path
    pub root_path: Option<String>,

    #[serde(skip_serializing_if = "Option::is_none")]
<<<<<<< HEAD
    /// The proxy to use
    pub proxy: Option<Proxy>,
=======
    /// The cache path
    pub cache_path: Option<PathBuf>,
>>>>>>> 1ba48022

    #[serde(flatten)]
    /// Any other values in the config
    other: Map<String, Value>,
}

impl Scoop {
    /// Converts the config path into the [`Scoop`] struct
    ///
    /// # Errors
    /// - The file was not valid UTF-8
    /// - The read file was did not match the expected structure
    pub fn load() -> std::io::Result<Self> {
        let config_path = Self::get_path();

        let config = std::fs::read_to_string(config_path)?;

        let config: Self = serde_json::from_str(&config)?;

        Ok(config)
    }

    /// Gets the scoop config path
    ///
    /// # Panics
    /// - The config directory does not exist
    pub fn get_path() -> PathBuf {
        let xdg_config = env::var("XFG_CONFIG_HOME").map(PathBuf::from);
        let user_profile = env::var("USERPROFILE")
            .map(PathBuf::from)
            .map(|path| path.join(".config"));

        let path = match (xdg_config, user_profile) {
            (Ok(path), _) | (_, Ok(path)) => path,
            _ => panic!("Could not find config directory"),
        }
        .join("scoop")
        .join("config.json");

        assert!(path.exists(), "Could not find config file");

        path
    }

    /// Update the last time the scoop was updated
    pub fn update_last_update_time(&mut self) {
        let date_time = chrono::Local::now().to_rfc3339_opts(chrono::SecondsFormat::Micros, false);

        self.last_update = Some(date_time.to_string());
    }

    /// Save the modified scoop config
    ///
    /// # Errors
    /// - The struct could not be serialized to JSON
    /// - The file could not be written
    pub fn save(&self) -> std::io::Result<()> {
        let config_path = Self::get_path();

        let config = serde_json::to_string_pretty(self)?;

        std::fs::write(config_path, config)?;

        Ok(())
    }
}<|MERGE_RESOLUTION|>--- conflicted
+++ resolved
@@ -26,17 +26,17 @@
     pub scoop_branch: Option<String>,
 
     #[serde(skip_serializing_if = "Option::is_none")]
+
     /// Scoop path
     pub root_path: Option<String>,
 
     #[serde(skip_serializing_if = "Option::is_none")]
-<<<<<<< HEAD
     /// The proxy to use
     pub proxy: Option<Proxy>,
-=======
+
+    #[serde(skip_serializing_if = "Option::is_none")]
     /// The cache path
     pub cache_path: Option<PathBuf>,
->>>>>>> 1ba48022
 
     #[serde(flatten)]
     /// Any other values in the config
