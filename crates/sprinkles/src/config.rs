//! Scoop config helpers

<<<<<<< HEAD
use std::{env, fmt::Display, path::PathBuf};
=======
use std::path::PathBuf;
>>>>>>> 59adde90

use serde::{de::Visitor, Deserialize, Serialize};
use serde_json::{Map, Value};
use serde_with::skip_serializing_none;

use crate::{proxy::Proxy, Architecture};

#[derive(Debug, Default, Copy, Clone, PartialEq, Eq, Serialize, Deserialize)]
#[serde(rename_all = "lowercase")]
/// Which Scoop branch to use
pub enum ScoopBranch {
    #[default]
    /// The default branch
    Master,
    /// The develop branch
    Develop,
}

impl ScoopBranch {
    #[must_use]
    /// Get the branch name
    pub fn name(self) -> &'static str {
        match self {
            ScoopBranch::Master => "master",
            ScoopBranch::Develop => "develop",
        }
    }
}

impl Display for ScoopBranch {
    fn fmt(&self, f: &mut std::fmt::Formatter<'_>) -> std::fmt::Result {
        write!(f, "{}", self.name())
    }
}

#[derive(Debug, Default, Copy, Clone, Serialize, Deserialize)]
#[serde(rename_all = "lowercase")]
/// Scoop shim builds
pub enum ScoopShim {
    #[default]
    /// Use the kiennq shim
    Kiennq,
    /// Use the scoopcs shim
    Scoopcs,
    #[serde(rename = "71")]
    /// Use the 71 shim
    SeventyOne,
}

#[derive(Debug, Clone, Serialize, Deserialize)]
#[serde(transparent)]
/// The git repository containing the scoop adaptor's source code
pub struct ScoopRepo(String);

impl ScoopRepo {
    #[must_use]
    /// Get the url to the git repository containing the scoop adaptor's source code
    pub fn url(&self) -> &str {
        &self.0
    }
}

impl Default for ScoopRepo {
    fn default() -> Self {
        Self("https://github.com/ScoopInstaller/Scoop".into())
    }
}

impl Display for ScoopRepo {
    fn fmt(&self, f: &mut std::fmt::Formatter<'_>) -> std::fmt::Result {
        write!(f, "{}", self.0)
    }
}

#[derive(Debug, Clone, Serialize, Deserialize)]
#[serde(transparent)]
/// The path to Scoop root directory
pub struct ScoopRootPath(PathBuf);

impl Default for ScoopRootPath {
    fn default() -> Self {
        Self({
            let mut path = PathBuf::from(env::var("USERPROFILE").unwrap());
            path.push("scoop");
            path
        })
    }
}

#[derive(Debug, Clone, Serialize, Deserialize)]
#[serde(transparent)]
/// The path to Scoop root directory for global apps
pub struct ScoopGlobalPath(PathBuf);

impl Default for ScoopGlobalPath {
    fn default() -> Self {
        Self({
            let mut path = PathBuf::from(env::var("ProgramData").unwrap());
            path.push("scoop");
            path
        })
    }
}

#[derive(Debug, Clone, PartialEq, Eq)]
/// The path to use for Scoop instead of the system path
pub struct IsolatedPath(PathBuf);

impl Serialize for IsolatedPath {
    fn serialize<S>(&self, serializer: S) -> Result<S::Ok, S::Error>
    where
        S: serde::Serializer,
    {
        let path = self.0.as_path();
        if let Ok(scoop_path_env) = env::var("SCOOP_PATH") {
            if path == PathBuf::from(scoop_path_env) {
                return serializer.serialize_bool(true);
            }
        }

        serializer.serialize_str(&path.display().to_string())
    }
}

struct IsolatedPathVisitor;
impl<'de> Visitor<'de> for IsolatedPathVisitor {
    type Value = IsolatedPath;

    fn expecting(&self, formatter: &mut std::fmt::Formatter<'_>) -> std::fmt::Result {
        formatter.write_str("true or a custom variable name")
    }

    fn visit_bool<E>(self, v: bool) -> Result<Self::Value, E>
    where
        E: serde::de::Error,
    {
        if v {
            Ok(IsolatedPath(PathBuf::from(env::var("SCOOP_PATH").unwrap())))
        } else {
            Err(serde::de::Error::custom("expected true"))
        }
    }

    fn visit_str<E>(self, v: &str) -> Result<Self::Value, E>
    where
        E: serde::de::Error,
    {
        match v {
            "true" => self.visit_bool(true),
            "false" => self.visit_bool(false),
            _ => Ok(IsolatedPath(PathBuf::from(v))),
        }
    }
}

impl<'de> Deserialize<'de> for IsolatedPath {
    fn deserialize<D>(deserializer: D) -> Result<Self, D::Error>
    where
        D: serde::Deserializer<'de>,
    {
        deserializer.deserialize_str(IsolatedPathVisitor)
    }
}

#[skip_serializing_none]
#[derive(Debug, Clone, Serialize, Deserialize)]
#[allow(clippy::struct_excessive_bools)]
/// Scoop configuration
pub struct Scoop {
    #[serde(default)]
    /// External 7zip (from path) will be used for archives extraction
    pub use_external_7zip: bool,

    #[serde(default)]
    /// Prefer lessmsi utility over native msiexec
    pub use_lessmsi: bool,

    #[serde(default)]
    /// The 'current' version alias will not be used. Shims and shortcuts will point to specific version instead
    pub no_junction: bool,

    /// Git repository containing the scoop adaptor's source code
    ///
    /// This configuration is useful for custom forks of scoop, or a scoop replacement
    pub scoop_repo: ScoopRepo,

    #[serde(default)]
    /// Allow to use different branch than master
    ///
    /// Could be used for testing specific functionalities before released into all users
    ///
    /// If you want to receive updates earlier to test new functionalities use develop (see: 'https://github.com/ScoopInstaller/Scoop/issues/2939')
    pub scoop_branch: ScoopBranch,

    /// By default, we will use the proxy settings from Internet Options, but with anonymous authentication.
    ///
    ///   * To use the credentials for the current logged-in user, use 'currentuser' in place of username:password
    ///   * To use the system proxy settings configured in Internet Options, use 'default' in place of host:port
    ///   * An empty or unset value for proxy is equivalent to 'default' (with no username or password)
    ///   * To bypass the system proxy and connect directly, use 'none' (with no username or password)
    pub proxy: Option<Proxy>,

    #[serde(default)]
    /// When a conflict is detected during updating, Scoop will auto-stash the uncommitted changes.
    /// (Default is `false`, which will abort the update)
    pub autostash_on_conflict: bool,

    #[serde(default)]
    /// Allow to configure preferred architecture for application installation
    ///
    /// If not specified, architecture is determined by system
    pub default_architecture: Architecture,

    #[serde(default)]
    /// Additional and detailed output will be shown
    pub debug: bool,

    #[serde(default)]
    /// Force apps updating to bucket's version
    pub force_update: bool,

    #[serde(default)]
    /// Show update log
    pub show_update_log: bool,

    #[serde(default)]
    /// Displays the manifest of every app that's about to
    /// be installed, then asks user if they wish to proceed
    pub show_manifest: bool,

    #[serde(default)]
    /// Choose scoop shim build
    pub shim: ScoopShim,

    #[serde(default = "defaults::default_scoop_root_path")]
    /// Path to Scoop root directory
    pub root_path: PathBuf,

    #[serde(default = "defaults::default_scoop_global_path")]
    /// Path to Scoop root directory for global apps
    pub global_path: PathBuf,

    #[serde(default = "defaults::default_cache_path")]
    /// For downloads, defaults to 'cache' folder under Scoop root directory
    pub cache_path: PathBuf,

    /// GitHub API token used to make authenticated requests
    ///
    /// This is essential for checkver and similar functions to run without
    /// incurring rate limits and download from private repositories
    pub gh_token: Option<String>,

    /// API key used for uploading/scanning files using virustotal
    ///
    /// See: 'https://support.virustotal.com/hc/en-us/articles/115002088769-Please-give-me-an-API-key'
    pub virustotal_api_key: Option<String>,

    /// When set to `false` (default), Scoop would stop its procedure immediately if it detects
    /// any target app process is running. Procedure here refers to reset/uninstall/update.
    ///
    /// When set to `true`, Scoop only displays a warning message and continues procedure.
    pub ignore_running_processes: bool,

    /// Disable/Hold Scoop self-updates, until the specified date
    /// `scoop hold scoop` will set the value to one day later
    ///
    /// Should be in the format 'YYYY-MM-DD', 'YYYY/MM/DD' or any other forms that accepted by '[System.DateTime]::Parse()'
    ///
    /// Ref: https://docs.microsoft.com/dotnet/api/system.datetime.parse?view=netframework-4.5
    pub hold_update_until: Option<String>,

    /// When set to `true` (default), Scoop will use `SCOOP_PATH` environment variable to store apps' `PATH`s.
    ///
    /// When set to arbitrary non-empty string, Scoop will use that string as the environment variable name instead.
    /// This is useful when you want to isolate Scoop from the system `PATH`.
    pub use_isolated_path: Option<IsolatedPath>,

    /// The timestamp of the last scoop update
    pub(crate) last_update: Option<String>,

    #[serde(flatten)]
    /// Any other values in the config
    other: Map<String, Value>,
}

impl Scoop {
    /// Converts the config path into the [`Scoop`] struct
    ///
    /// # Errors
    /// - The file was not valid UTF-8
    /// - The read file was did not match the expected structure
    pub fn load() -> std::io::Result<Self> {
        let config_path = Self::get_path();

        let config = std::fs::read_to_string(config_path)?;

        let config: Self = serde_json::from_str(&config)?;

        Ok(config)
    }

    #[must_use]
    /// Gets the scoop config path
    ///
    /// # Panics
    /// - The config directory does not exist
    pub fn get_path() -> PathBuf {
        let config_dir = crate::env::paths::config_dir();

        let path = config_dir
            .expect("Could not find config directory")
            .join("scoop")
            .join("config.json");

        assert!(path.exists(), "Could not find config file");

        path
    }

    /// Update the last time the scoop was updated
    pub fn update_last_update_time(&mut self) {
        let date_time = chrono::Local::now().to_rfc3339_opts(chrono::SecondsFormat::Micros, false);

        self.last_update = Some(date_time.to_string());
    }

    /// Save the modified scoop config
    ///
    /// # Errors
    /// - The struct could not be serialized to JSON
    /// - The file could not be written
    pub fn save(&self) -> std::io::Result<()> {
        let config_path = Self::get_path();

        let config = serde_json::to_string_pretty(self)?;

        std::fs::write(config_path, config)?;

        Ok(())
    }
}

mod defaults {
    use std::{env, path::PathBuf};

    use crate::contexts::{ScoopContext, User};

    pub(super) fn default_scoop_root_path() -> PathBuf {
        let mut path = PathBuf::from(env::var("USERPROFILE").unwrap());
        path.push("scoop");
        path
    }

    pub(super) fn default_scoop_global_path() -> PathBuf {
        use std::{ffi::OsString, os::windows::ffi::OsStringExt};

        use windows::Win32::{
            Foundation::{HWND, MAX_PATH},
            UI::Shell::{SHGetSpecialFolderPathW, CSIDL_COMMON_APPDATA},
        };

        let mut buf = [0u16; MAX_PATH as usize];
        let success = unsafe {
            #[allow(clippy::cast_possible_wrap)]
            SHGetSpecialFolderPathW(HWND::default(), &mut buf, CSIDL_COMMON_APPDATA as i32, true)
                .as_bool()
        };

        let path = if success {
            let string = OsString::from_wide(&buf);
            let utf8_string = string.to_string_lossy();
            let trimmed = utf8_string.trim_end_matches('\0');

            PathBuf::from(trimmed)
        } else {
            "C:\\ProgramData".into()
        }
        .join("scoop");

        if !path.exists() {
            std::fs::create_dir(&path).expect("could not create scoop global path");
        }

        path
    }

    pub(super) fn default_cache_path() -> PathBuf {
        User::new().sub_path("cache")
    }
}

#[cfg(test)]
mod tests {
    use std::{env, path::PathBuf};

    use super::IsolatedPath;

    #[test]
    fn test_isolated_path_serde() {
        let true_path = IsolatedPath(
            env::var("SCOOP_PATH")
                .map(PathBuf::from)
                .unwrap_or_default(),
        );

        let custom_path = IsolatedPath(PathBuf::from("custom"));

        let true_path_ser = serde_json::to_string(&true_path).unwrap();
        let custom_path_ser = serde_json::to_string(&custom_path).unwrap();

        let true_path_desere: IsolatedPath = serde_json::from_str(&true_path_ser).unwrap();
        let custom_path_desere: IsolatedPath = serde_json::from_str(&custom_path_ser).unwrap();

        assert_eq!(true_path, true_path_desere);
        assert_eq!(custom_path, custom_path_desere);
    }
}<|MERGE_RESOLUTION|>--- conflicted
+++ resolved
@@ -1,10 +1,6 @@
 //! Scoop config helpers
 
-<<<<<<< HEAD
 use std::{env, fmt::Display, path::PathBuf};
-=======
-use std::path::PathBuf;
->>>>>>> 59adde90
 
 use serde::{de::Visitor, Deserialize, Serialize};
 use serde_json::{Map, Value};
