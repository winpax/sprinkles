use serde::Serialize;

use crate::{
    output::wrappers::{alias_vec::AliasVec, bool::NicerBool},
    packages::manifest::PackageLicense,
};

<<<<<<< HEAD
#[derive(Debug, Clone, Serialize, sfsu_derive::KeyValue)]
/// Minimal package information
=======
#[derive(Debug, Clone, Serialize)]
>>>>>>> 0780ff95
pub struct PackageInfo {
    /// The name of the package
    pub name: String,
    #[serde(skip_serializing_if = "Option::is_none")]
    /// The description of the package
    pub description: Option<String>,
    /// The version of the package
    pub version: String,
    /// The bucket the package is in
    pub bucket: String,
    #[serde(skip_serializing_if = "Option::is_none")]
    /// The homepage of the package
    pub website: Option<String>,
    #[serde(skip_serializing_if = "Option::is_none")]
    /// The license of the package
    pub license: Option<PackageLicense>,
    #[serde(skip_serializing_if = "Option::is_none")]
    /// The last time the package was updated
    pub updated_at: Option<String>,
    #[serde(skip_serializing_if = "Option::is_none")]
    /// The last time the package was updated by
    pub updated_by: Option<String>,
    /// Whether the package is installed
    pub installed: NicerBool,
    #[serde(skip_serializing_if = "Option::is_none")]
    /// The list of the package's binaries
    pub binaries: Option<String>,
    /// The package's notes
    pub notes: String,
    #[serde(skip_serializing_if = "Option::is_none")]
    /// The package's shortcuts
    pub shortcuts: Option<AliasVec<String>>,
}<|MERGE_RESOLUTION|>--- conflicted
+++ resolved
@@ -5,12 +5,8 @@
     packages::manifest::PackageLicense,
 };
 
-<<<<<<< HEAD
-#[derive(Debug, Clone, Serialize, sfsu_derive::KeyValue)]
+#[derive(Debug, Clone, Serialize)]
 /// Minimal package information
-=======
-#[derive(Debug, Clone, Serialize)]
->>>>>>> 0780ff95
 pub struct PackageInfo {
     /// The name of the package
     pub name: String,
