<<<<<<< HEAD
#![feature(let_chains)]
#![warn(clippy::all, clippy::pedantic, rust_2018_idioms)]
=======
#![doc = include_str!("../README.md")]
#![warn(
    clippy::all,
    clippy::pedantic,
    rust_2018_idioms,
    rustdoc::all,
    rust_2024_compatibility,
    missing_docs
)]
>>>>>>> 1737ed0f
#![allow(clippy::module_name_repetitions)]

use std::{ffi::OsStr, fmt, fs::File, path::PathBuf};

use chrono::Local;
use rayon::prelude::*;

pub use semver;
use serde::{Deserialize, Serialize};

mod opt;

pub mod buckets;
pub mod cache;
pub mod calm_panic;
pub mod config;
pub mod diagnostics;
pub mod git;
<<<<<<< HEAD
#[cfg(feature = "manifest-hashes")]
pub mod hash;
/// Currently this is mostly an internal api
pub mod output;
pub mod packages;
pub mod progress;
pub mod requests;
pub mod stream;
pub mod version;
=======
pub mod output;
pub mod packages;
pub mod progress;
pub mod shell;

mod opt;
>>>>>>> 1737ed0f

#[macro_use]
extern crate log;

/// Ensure supported environment
mod const_assertions {
    use super::Scoop;

    #[allow(unused)]
    const fn eval<T>(_: &T) {}

    const _: () = eval(&Scoop::arch());
}

#[derive(Debug, Copy, Clone, PartialEq, Eq, Hash, Serialize, Deserialize)]
/// Supported architectures
pub enum Architecture {
    /// 64 bit Arm
    Arm64,
    /// 64 bit
    #[serde(rename = "64bit")]
    X64,
    #[serde(rename = "32bit")]
    /// 32 bit
    X86,
}

impl Architecture {
    /// Get the architecture of the current environment
    pub const ARCH: Self = {
        if cfg!(target_arch = "x86_64") {
            Self::X64
        } else if cfg!(target_arch = "x86") {
            Self::X86
        } else if cfg!(target_arch = "aarch64") {
            Self::Arm64
        } else {
            panic!("Unsupported architecture")
        }
    };

    #[must_use]
    /// Get the architecture of the current environment
    ///
    /// # Panics
    /// - Unsupported environment
    pub const fn from_env() -> Self {
        Self::ARCH
    }

    #[must_use]
    /// Get the architecture of a given Scoop string
    ///
    /// # Panics
    /// - Unsupported environment
    pub fn from_scoop_string(string: &str) -> Self {
        match string {
            "64bit" => Self::X64,
            "32bit" => Self::X86,
            "arm64" => Self::Arm64,
            _ => panic!("Unsupported architecture"),
        }
    }
}

impl fmt::Display for Architecture {
    fn fmt(&self, f: &mut fmt::Formatter<'_>) -> fmt::Result {
        match self {
            Self::Arm64 => write!(f, "arm64"),
            Self::X64 => write!(f, "64bit"),
            Self::X86 => write!(f, "32bit"),
        }
    }
}

<<<<<<< HEAD
impl Default for SupportedArch {
    fn default() -> Self {
        Self::from_env()
    }
}

=======
#[derive(Debug, thiserror::Error)]
#[allow(missing_docs)]
/// Library errors
pub enum Error {
    #[error("Timeout creating new log file. This is a bug, please report it.")]
    TimeoutCreatingLog,
    #[error("Error creating log file: {0}")]
    CreatingLog(#[from] std::io::Error),
}

/// The Scoop install reference
>>>>>>> 1737ed0f
pub struct Scoop;

impl Scoop {
    #[must_use]
    /// Get the system architecture
    pub const fn arch() -> Architecture {
        Architecture::from_env()
    }

    /// Get the git executable path
    ///
    /// # Errors
    /// - Could not find `git` in path
    pub fn git_path() -> Result<PathBuf, which::Error> {
        which::which("git")
    }

    #[must_use]
    /// Gets the user's scoop path, via either the default path or as provided by the SCOOP env variable
    ///
    /// Will ignore the global scoop path
    ///
    /// # Panics
    /// - There is no home folder
    /// - The discovered scoop path does not exist
    pub fn path() -> PathBuf {
        use std::env::var_os;

        // TODO: Add support for both global and non-global scoop installs

        let scoop_path = {
            if let Some(path) = var_os("SCOOP") {
                path.into()
            } else if let Some(path) = config::Scoop::load()
                .expect("scoop config loaded correctly")
                .root_path
            {
                path.into()
            } else {
                directories::BaseDirs::new()
                    .expect("user directories")
                    .home_dir()
                    .join("scoop")
            }
        };

        if scoop_path.exists() {
            dunce::canonicalize(scoop_path).expect("failed to find real path to scoop")
        } else {
            panic!("Scoop path does not exist");
        }
    }

    #[must_use]
    /// Gets the user's scoop apps path
    pub fn apps_path() -> PathBuf {
        Self::path().join("apps")
    }

    #[must_use]
    /// Gets the user's scoop buckets path
    pub fn buckets_path() -> PathBuf {
        Self::path().join("buckets")
    }

    #[must_use]
    /// Gets the user's scoop cache path
    pub fn cache_path() -> PathBuf {
        Self::path().join("cache")
    }

    /// List all scoop apps and return their paths
    ///
    /// # Errors
    /// - Reading dir fails
    ///
    /// # Panics
    /// - Reading dir fails
    pub fn installed_apps() -> std::io::Result<Vec<PathBuf>> {
        let apps_path = Self::apps_path();

        let read = apps_path.read_dir()?;

        Ok(read
            .par_bridge()
            .filter_map(|package| {
                let path = package.expect("valid path").path();

                // We cannot search the scoop app as it is built in and hence doesn't contain any manifest
                if path.file_name() == Some(OsStr::new("scoop")) {
                    None
                } else {
                    Some(path)
                }
            })
            .collect())
    }

    /// Get the path to the log directory
    ///
    /// # Errors
    /// - Creating the directory fails
    pub fn logging_dir() -> std::io::Result<PathBuf> {
        #[cfg(not(debug_assertions))]
        let logs_path = Scoop::apps_path().join("sfsu").join("current").join("logs");

        #[cfg(debug_assertions)]
        let logs_path = std::env::current_dir()?.join("logs");

        if !logs_path.exists() {
            std::fs::create_dir_all(&logs_path)?;
        }

        Ok(logs_path)
    }

    /// Create a new log file
    ///
    /// # Errors
    /// - Creating the file fails
    ///
    /// # Panics
    /// - Could not convert tokio file into std file
    pub async fn new_log() -> Result<File, Error> {
        let logs_dir = Self::logging_dir()?;
        let date = Local::now();

        let log_file = async {
            use tokio::fs::File;

            let mut i = 0;
            loop {
                i += 1;

                let log_path =
                    logs_dir.join(format!("sfsu-{}-{i}.log", date.format("%Y-%m-%d-%H-%M-%S")));

                if !log_path.exists() {
                    break File::create(log_path).await;
                }
            }
        };
        let timeout = async {
            use std::time::Duration;
            use tokio::time;

            time::sleep(Duration::from_secs(5)).await;
        };

        let log_file = tokio::select! {
            res = log_file => Ok(res),
            () = timeout => Err(Error::TimeoutCreatingLog),
        }??;

        Ok(log_file
            .try_into_std()
            .expect("converted tokio file into std file"))
    }

    /// Create a new log file
    ///
    /// This function is synchronous and does not allow for timeouts.
    /// If for some reason there are no available log files, this function will block indefinitely.
    ///
    /// # Errors
    /// - Creating the file fails
    pub fn new_log_sync() -> Result<File, Error> {
        use std::fs::File;

        let logs_dir = Self::logging_dir()?;
        let date = Local::now();

        let mut i = 0;
        let file = loop {
            i += 1;

            let log_path =
                logs_dir.join(format!("sfsu-{}-{i}.log", date.format("%Y-%m-%d-%H-%M-%S")));

            if !log_path.exists() {
                break File::create(log_path)?;
            }
        };

        Ok(file)
    }

    /// Checks if the app is installed by its name
    ///
    /// # Errors
    /// - Reading app dir fails
    pub fn app_installed(name: impl AsRef<str>) -> std::io::Result<bool> {
        Ok(Self::installed_apps()?
            .iter()
            .any(|path| path.file_name() == Some(OsStr::new(name.as_ref()))))
    }

    /// Open Scoop app repository
    ///
    /// # Errors
    /// - The Scoop app could not be opened as a repository
    pub fn open_repo() -> git::Result<git::Repo> {
        git::Repo::scoop_app()
    }
}<|MERGE_RESOLUTION|>--- conflicted
+++ resolved
@@ -1,7 +1,4 @@
-<<<<<<< HEAD
 #![feature(let_chains)]
-#![warn(clippy::all, clippy::pedantic, rust_2018_idioms)]
-=======
 #![doc = include_str!("../README.md")]
 #![warn(
     clippy::all,
@@ -11,16 +8,15 @@
     rust_2024_compatibility,
     missing_docs
 )]
->>>>>>> 1737ed0f
 #![allow(clippy::module_name_repetitions)]
 
 use std::{ffi::OsStr, fmt, fs::File, path::PathBuf};
 
 use chrono::Local;
 use rayon::prelude::*;
+use serde::{Deserialize, Serialize};
 
 pub use semver;
-use serde::{Deserialize, Serialize};
 
 mod opt;
 
@@ -30,24 +26,15 @@
 pub mod config;
 pub mod diagnostics;
 pub mod git;
-<<<<<<< HEAD
 #[cfg(feature = "manifest-hashes")]
 pub mod hash;
-/// Currently this is mostly an internal api
 pub mod output;
 pub mod packages;
 pub mod progress;
 pub mod requests;
+pub mod shell;
 pub mod stream;
 pub mod version;
-=======
-pub mod output;
-pub mod packages;
-pub mod progress;
-pub mod shell;
-
-mod opt;
->>>>>>> 1737ed0f
 
 #[macro_use]
 extern crate log;
@@ -123,14 +110,12 @@
     }
 }
 
-<<<<<<< HEAD
-impl Default for SupportedArch {
+impl Default for Architecture {
     fn default() -> Self {
         Self::from_env()
     }
 }
 
-=======
 #[derive(Debug, thiserror::Error)]
 #[allow(missing_docs)]
 /// Library errors
@@ -142,7 +127,6 @@
 }
 
 /// The Scoop install reference
->>>>>>> 1737ed0f
 pub struct Scoop;
 
 impl Scoop {
