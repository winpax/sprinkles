#![doc = include_str!("../README.md")]
#![warn(
    clippy::all,
    clippy::pedantic,
    rust_2018_idioms,
    rustdoc::all,
    rust_2024_compatibility,
    missing_docs
)]
#![allow(clippy::module_name_repetitions)]

use std::{
    ffi::OsStr,
    fmt,
    fs::File,
    path::{Path, PathBuf},
    str::FromStr,
};

use chrono::Local;
use quork::traits::list::ListVariants;
use rayon::prelude::*;
use serde::{Deserialize, Serialize};

pub use semver;

pub mod buckets;
#[cfg(feature = "manifest-hashes")]
pub mod cache;
pub mod calm_panic;
pub mod config;
pub mod diagnostics;
pub mod git;
#[doc(hidden)]
pub mod hacks;
#[cfg(feature = "manifest-hashes")]
pub mod hash;
pub mod output;
pub mod packages;
pub mod progress;
pub mod requests;
pub mod shell;
#[cfg(not(feature = "v2"))]
pub mod stream;
pub mod version;

#[doc(hidden)]
pub mod __versions {
    //! Version information

    /// Sprinkles library version
    pub const VERSION: &str = env!("CARGO_PKG_VERSION");

    #[must_use]
    /// Get the git2 library version
    pub fn git2_version() -> git2::Version {
        git2::Version::get()
    }
}

#[macro_use]
extern crate log;

/// Ensure supported environment
mod const_assertions {
    const _: () = assert!(cfg!(windows), "Only windows is supported");
}

#[derive(Debug, Copy, Clone, PartialEq, Eq, Hash, Serialize, Deserialize, ListVariants)]
/// Supported architectures
pub enum Architecture {
    /// 64 bit Arm
    Arm64,
    /// 64 bit
    #[serde(rename = "64bit")]
    X64,
    #[serde(rename = "32bit")]
    /// 32 bit
    X86,
}

impl FromStr for Architecture {
    type Err = Error;

    fn from_str(s: &str) -> Result<Self, Self::Err> {
        Ok(match s {
            "64bit" => Self::X64,
            "32bit" => Self::X86,
            "arm64" => Self::Arm64,
            _ => return Err(Error::UnsupportedArchitecture),
        })
    }
}

impl Architecture {
    /// Get the architecture of the current environment
    pub const ARCH: Self = Self::X64;

    #[must_use]
    /// Get the architecture of the current environment
    ///
    /// # Panics
    /// - Unsupported environment
    pub const fn from_env() -> Self {
        if cfg!(target_arch = "x86_64") {
            Self::X64
        } else if cfg!(target_arch = "x86") {
            Self::X86
        } else if cfg!(target_arch = "aarch64") {
            Self::Arm64
        } else {
            panic!("Unsupported architecture")
        }
    }

    #[must_use]
    /// Get the architecture of a given Scoop string
    ///
    /// # Panics
    /// - Unsupported environment
    pub fn from_scoop_string(string: &str) -> Self {
        match string {
            "64bit" => Self::X64,
            "32bit" => Self::X86,
            "arm64" => Self::Arm64,
            _ => panic!("Unsupported architecture"),
        }
    }
}

impl fmt::Display for Architecture {
    fn fmt(&self, f: &mut fmt::Formatter<'_>) -> fmt::Result {
        match self {
            Self::Arm64 => write!(f, "arm64"),
            Self::X64 => write!(f, "64bit"),
            Self::X86 => write!(f, "32bit"),
        }
    }
}

impl Default for Architecture {
    fn default() -> Self {
        Self::from_env()
    }
}

#[derive(Debug, thiserror::Error)]
#[allow(missing_docs)]
/// Library errors
pub enum Error {
    #[error("Timeout creating new log file. This is a bug, please report it.")]
    TimeoutCreatingLog,
    #[error("Error creating log file: {0}")]
    CreatingLog(#[from] std::io::Error),
<<<<<<< HEAD
    #[error("Unsupported architecture")]
    UnsupportedArchitecture,
=======
    #[error("Opening and interacting with Scoop repo: {0}")]
    Git(#[from] git::Error),
>>>>>>> 1d5f27d2
}

/// The Scoop install reference
pub struct Scoop;

impl Scoop {
    /// Load the Scoop configuration
    ///
    /// # Errors
    /// - Could not load the configuration
    pub fn config() -> std::io::Result<config::Scoop> {
        config::Scoop::load()
    }

    #[must_use]
    /// Get the system architecture
    pub const fn arch() -> Architecture {
        Architecture::from_env()
    }

    /// Get the git executable path
    ///
    /// # Errors
    /// - Could not find `git` in path
    pub fn git_path() -> Result<PathBuf, which::Error> {
        which::which("git")
    }

    #[must_use]
    /// Gets the user's scoop path, via either the default path or as provided by the SCOOP env variable
    ///
    /// Will ignore the global scoop path
    ///
    /// # Panics
    /// - There is no home folder
    /// - The discovered scoop path does not exist
    pub fn path() -> PathBuf {
        use std::env::var_os;

        // TODO: Add support for both global and non-global scoop installs

        let scoop_path = {
            if let Some(path) = var_os("SCOOP") {
                path.into()
            } else if let Some(path) = config::Scoop::load()
                .expect("scoop config loaded correctly")
                .root_path
            {
                path.into()
            } else {
                directories::BaseDirs::new()
                    .expect("user directories")
                    .home_dir()
                    .join("scoop")
            }
        };

        if scoop_path.exists() {
            dunce::canonicalize(scoop_path).expect("failed to find real path to scoop")
        } else {
            panic!("Scoop path does not exist");
        }
    }

    fn scoop_sub_path(segment: impl AsRef<Path>) -> PathBuf {
        let path = Self::path().join(segment.as_ref());

        if !path.exists() && std::fs::create_dir_all(&path).is_err() {
            abandon!("Could not create {} directory", segment.as_ref().display());
        }

        path
    }

    #[must_use]
    /// Gets the user's scoop apps path
    pub fn apps_path() -> PathBuf {
        Self::scoop_sub_path("apps")
    }

    #[must_use]
    /// Gets the user's scoop buckets path
    pub fn buckets_path() -> PathBuf {
        Self::scoop_sub_path("buckets")
    }

    #[must_use]
    /// Gets the user's scoop cache path
    pub fn cache_path() -> PathBuf {
        Self::scoop_sub_path("cache")
    }

    #[must_use]
    /// Gets the user's scoop persist path
    pub fn persist_path() -> PathBuf {
        Self::scoop_sub_path("persist")
    }

    #[must_use]
    /// Gets the user's scoop shims path
    pub fn shims_path() -> PathBuf {
        Self::scoop_sub_path("shims")
    }

    #[must_use]
    /// Gets the user's scoop workspace path
    pub fn workspace_path() -> PathBuf {
        Self::scoop_sub_path("workspace")
    }

    /// List all scoop apps and return their paths
    ///
    /// # Errors
    /// - Reading dir fails
    ///
    /// # Panics
    /// - Reading dir fails
    pub fn installed_apps() -> std::io::Result<Vec<PathBuf>> {
        let apps_path = Self::apps_path();

        let read = apps_path.read_dir()?;

        Ok(read
            .par_bridge()
            .filter_map(|package| {
                let path = package.expect("valid path").path();

                // We cannot search the scoop app as it is built in and hence doesn't contain any manifest
                if path.file_name() == Some(OsStr::new("scoop")) {
                    None
                } else {
                    Some(path)
                }
            })
            .collect())
    }

    /// Get the path to the log directory
    ///
    /// # Errors
    /// - Creating the directory fails
    pub fn logging_dir() -> std::io::Result<PathBuf> {
        #[cfg(not(debug_assertions))]
        let logs_path = Scoop::apps_path().join("sfsu").join("current").join("logs");

        #[cfg(debug_assertions)]
        let logs_path = std::env::current_dir()?.join("logs");

        if !logs_path.exists() {
            std::fs::create_dir_all(&logs_path)?;
        }

        Ok(logs_path)
    }

    /// Create a new log file
    ///
    /// # Errors
    /// - Creating the file fails
    ///
    /// # Panics
    /// - Could not convert tokio file into std file
    pub async fn new_log() -> Result<File, Error> {
        let logs_dir = Self::logging_dir()?;
        let date = Local::now();

        let log_file = async {
            use tokio::fs::File;

            let mut i = 0;
            loop {
                i += 1;

                let log_path =
                    logs_dir.join(format!("sfsu-{}-{i}.log", date.format("%Y-%m-%d-%H-%M-%S")));

                if !log_path.exists() {
                    break File::create(log_path).await;
                }
            }
        };
        let timeout = async {
            use std::time::Duration;
            use tokio::time;

            time::sleep(Duration::from_secs(5)).await;
        };

        let log_file = tokio::select! {
            res = log_file => Ok(res),
            () = timeout => Err(Error::TimeoutCreatingLog),
        }??;

        Ok(log_file
            .try_into_std()
            .expect("converted tokio file into std file"))
    }

    /// Create a new log file
    ///
    /// This function is synchronous and does not allow for timeouts.
    /// If for some reason there are no available log files, this function will block indefinitely.
    ///
    /// # Errors
    /// - Creating the file fails
    pub fn new_log_sync() -> Result<File, Error> {
        let logs_dir = Self::logging_dir()?;
        let date = Local::now();

        let mut i = 0;
        let file = loop {
            i += 1;

            let log_path =
                logs_dir.join(format!("sfsu-{}-{i}.log", date.format("%Y-%m-%d-%H-%M-%S")));

            if !log_path.exists() {
                break File::create(log_path)?;
            }
        };

        Ok(file)
    }

    /// Checks if the app is installed by its name
    ///
    /// # Errors
    /// - Reading app dir fails
    pub fn app_installed(name: impl AsRef<str>) -> std::io::Result<bool> {
        Ok(Self::installed_apps()?
            .iter()
            .any(|path| path.file_name() == Some(OsStr::new(name.as_ref()))))
    }

    /// Open Scoop app repository
    ///
    /// # Errors
    /// - The Scoop app could not be opened as a repository
    pub fn open_repo() -> git::Result<git::Repo> {
        git::Repo::scoop_app()
    }

    /// Check if Scoop is outdated
    ///
    /// # Errors
    /// - The Scoop app could not be opened as a repository
    /// - The Scoop app could not be checked for updates
    pub fn outdated() -> Result<bool, Error> {
        let config = config::Scoop::load()?;
        let scoop_repo = git::Repo::scoop_app()?;

        let current_branch = scoop_repo.current_branch()?;
        let scoop_config_branch = config.scoop_branch.unwrap_or("master".into());

        if current_branch != scoop_config_branch {
            scoop_repo.checkout(&scoop_config_branch)?;
            debug!("Switched to branch {}", scoop_config_branch);
            return Ok(true);
        }

        Ok(scoop_repo.outdated()?)
    }
}<|MERGE_RESOLUTION|>--- conflicted
+++ resolved
@@ -152,13 +152,10 @@
     TimeoutCreatingLog,
     #[error("Error creating log file: {0}")]
     CreatingLog(#[from] std::io::Error),
-<<<<<<< HEAD
     #[error("Unsupported architecture")]
     UnsupportedArchitecture,
-=======
     #[error("Opening and interacting with Scoop repo: {0}")]
     Git(#[from] git::Error),
->>>>>>> 1d5f27d2
 }
 
 /// The Scoop install reference
