--- conflicted
+++ resolved
@@ -741,11 +741,7 @@
                 .hash
                 .unwrap();
 
-<<<<<<< HEAD
             assert_eq!(actual_hash, hash[0].hash());
-=======
-            assert_eq!(actual_hash, hash);
->>>>>>> 3f6b83a4
 
             Ok(())
         }
