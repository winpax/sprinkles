[package]
edition = "2021"
license = { workspace = true }
name = "sprinkles"
publish.workspace = true
version.workspace = true

# See more keys and their definitions at https://doc.rust-lang.org/cargo/reference/manifest.html

[features]
default = ["info-difftrees", "manifest-hashes"]
info-difftrees = []
manifest-hashes = ["base64", "quick-xml", "serde_json_path"]
v2 = []

[dependencies]
<<<<<<< HEAD
anyhow = "1.0"
base64 = { version = "0.22.0", optional = true }
cfg-if = "1.0"
chrono = { workspace = true }
=======
chrono = { version = ">=0.4.38", features = [
    "clock",
    "serde",
    "std",
], default-features = false }
>>>>>>> e2aa6b9d
clap = { version = "4.5", features = ["derive"] }
colored = "2.1"
const-str = { version = "0.5", features = ["all"] }
derive_more = "0.99"
digest = { version = "0.10.7", features = ["std"] }
directories = "5.0"
dunce = "1.0"
getset = "0.1.2"
git2.workspace = true
heck = "0.5"
indicatif = { version = "0.17", features = ["improved_unicode", "rayon"] }
itertools = "0.12"
log.workspace = true
md-5 = "0.10.6"
owo-colors.workspace = true
quick-xml = { version = "0.31.0", optional = true, features = ["serialize"] }
quork = "0.6"
rayon = "1.10"
regex = "1.10"
reqwest = { version = "0.12", features = ["blocking"] }
semver = { version = "1.0", features = ["serde"] }
serde = { version = "1.0", features = ["derive"] }
serde_json = { version = "1.0", features = ["preserve_order"] }
serde_json_path = { version = "0.6.7", optional = true }
sfsu-derive = { path = "../derive" }
sha1 = "0.10.6"
sha2 = "0.10.8"
strum = { version = "0.26", features = ["derive"] }
sxd-document = "0.3.2"
sxd-xpath = "0.4.2"
thiserror = "1.0"
tokio = { version = "1.37.0", features = [
    "fs",
    "macros",
    "parking_lot",
    "time",
] }
url = { version = "2.5.0", features = ["serde"] }
urlencoding = "2.1.3"
which = "6.0"
windows = { version = "0.56", features = ["Win32_Storage_FileSystem"] }
windows-version = "0.1.1"
winreg = "0.52"<|MERGE_RESOLUTION|>--- conflicted
+++ resolved
@@ -14,18 +14,10 @@
 v2 = []
 
 [dependencies]
-<<<<<<< HEAD
 anyhow = "1.0"
 base64 = { version = "0.22.0", optional = true }
 cfg-if = "1.0"
-chrono = { workspace = true }
-=======
-chrono = { version = ">=0.4.38", features = [
-    "clock",
-    "serde",
-    "std",
-], default-features = false }
->>>>>>> e2aa6b9d
+chrono.workspace = true
 clap = { version = "4.5", features = ["derive"] }
 colored = "2.1"
 const-str = { version = "0.5", features = ["all"] }
