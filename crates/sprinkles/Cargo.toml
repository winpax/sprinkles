[package]
edition = "2021"
license = { workspace = true }
name = "sprinkles"
publish.workspace = true
version.workspace = true

# See more keys and their definitions at https://doc.rust-lang.org/cargo/reference/manifest.html

[features]
default = ["info-difftrees", "manifest-hashes"]
info-difftrees = []
manifest-hashes = ["base64", "quick-xml", "serde_json_path"]
v2 = []

[dependencies]
anyhow = "1.0"
base64 = { version = "0.22.0", optional = true }
cfg-if = "1.0"
chrono = { workspace = true }
clap = { version = "4.5", features = ["derive"] }
colored = "2.1"
const-str = { version = "0.5", features = ["all"] }
derive_more = "0.99"
digest = { version = "0.10.7", features = ["std"] }
directories = "5.0"
dunce = "1.0"
<<<<<<< HEAD
getset = "0.1.2"
git2 = { workspace = true }
=======
git2.workspace = true
>>>>>>> 6ce0a22f
heck = "0.5"
indicatif = { version = "0.17", features = ["improved_unicode", "rayon"] }
itertools = "0.12"
log.workspace = true
md-5 = "0.10.6"
owo-colors.workspace = true
quick-xml = { version = "0.31.0", optional = true, features = ["serialize"] }
quork = "0.6"
rayon = "1.10"
regex = "1.10"
reqwest = { version = "0.12", features = ["blocking"] }
semver = { version = "1.0", features = ["serde"] }
serde = { version = "1.0", features = ["derive"] }
serde_json = { version = "1.0", features = ["preserve_order"] }
serde_json_path = { version = "0.6.7", optional = true }
sfsu-derive = { path = "../derive" }
sha1 = "0.10.6"
sha2 = "0.10.8"
strum = { version = "0.26", features = ["derive"] }
sxd-document = "0.3.2"
sxd-xpath = "0.4.2"
thiserror = "1.0"
tokio = { version = "1.37.0", features = [
    "fs",
    "macros",
    "parking_lot",
    "time",
] }
url = { version = "2.5.0", features = ["serde"] }
which = "6.0"
windows = { version = "0.56", features = ["Win32_Storage_FileSystem"] }
windows-version = "0.1.1"
winreg = "0.52"<|MERGE_RESOLUTION|>--- conflicted
+++ resolved
@@ -25,12 +25,8 @@
 digest = { version = "0.10.7", features = ["std"] }
 directories = "5.0"
 dunce = "1.0"
-<<<<<<< HEAD
 getset = "0.1.2"
-git2 = { workspace = true }
-=======
 git2.workspace = true
->>>>>>> 6ce0a22f
 heck = "0.5"
 indicatif = { version = "0.17", features = ["improved_unicode", "rayon"] }
 itertools = "0.12"
