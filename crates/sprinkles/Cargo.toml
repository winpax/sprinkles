[package]
edition = "2021"
license = { workspace = true }
name = "sprinkles"
publish.workspace = true
version.workspace = true

# See more keys and their definitions at https://doc.rust-lang.org/cargo/reference/manifest.html

[features]
default = ["info-difftrees", "manifest-hashes"]
info-difftrees = []
manifest-hashes = ["base64", "quick-xml", "serde_json_path"]
v2 = []

[dependencies]
<<<<<<< HEAD
anyhow = "1.0"
base64 = { version = "0.22.0", optional = true }
cfg-if = "1.0"
chrono.workspace = true
clap = { version = "4.5", features = ["derive"] }
colored = "2.1"
const-str = { version = "0.5", features = ["all"] }
=======
chrono = { version = ">=0.4.38", features = [
    "clock",
    "serde",
    "std",
], default-features = false }
clap = "4.5"
>>>>>>> 1195a28a
derive_more = "0.99"
digest = { version = "0.10.7", features = ["std"] }
directories = "5.0"
dunce = "1.0"
getset = "0.1.2"
git2.workspace = true
heck = "0.5"
indicatif = { version = "0.17", features = ["improved_unicode", "rayon"] }
itertools = "0.12"
log.workspace = true
md-5 = "0.10.6"
owo-colors.workspace = true
quick-xml = { version = "0.31.0", optional = true, features = ["serialize"] }
quork = "0.6"
rayon = "1.10"
regex = "1.10"
reqwest = { version = "0.12", features = ["blocking"] }
semver = { version = "1.0", features = ["serde"] }
serde = { version = "1.0", features = ["derive"] }
serde_json = { version = "1.0", features = ["preserve_order"] }
serde_json_path = { version = "0.6.7", optional = true }
sfsu-derive = { path = "../derive" }
sha1 = "0.10.6"
sha2 = "0.10.8"
strum = { version = "0.26", features = ["derive"] }
sxd-document = "0.3.2"
sxd-xpath = "0.4.2"
thiserror = "1.0"
tokio = { version = "1.37.0", features = [
    "fs",
    "macros",
    "parking_lot",
    "time",
] }
url = { version = "2.5.0", features = ["serde"] }
urlencoding = "2.1.3"
which = "6.0"
windows = { version = "0.56", features = ["Win32_Storage_FileSystem"] }
windows-version = "0.1.1"
winreg = "0.52"<|MERGE_RESOLUTION|>--- conflicted
+++ resolved
@@ -14,22 +14,13 @@
 v2 = []
 
 [dependencies]
-<<<<<<< HEAD
 anyhow = "1.0"
 base64 = { version = "0.22.0", optional = true }
 cfg-if = "1.0"
 chrono.workspace = true
-clap = { version = "4.5", features = ["derive"] }
+clap = "4.5"
 colored = "2.1"
 const-str = { version = "0.5", features = ["all"] }
-=======
-chrono = { version = ">=0.4.38", features = [
-    "clock",
-    "serde",
-    "std",
-], default-features = false }
-clap = "4.5"
->>>>>>> 1195a28a
 derive_more = "0.99"
 digest = { version = "0.10.7", features = ["std"] }
 directories = "5.0"
