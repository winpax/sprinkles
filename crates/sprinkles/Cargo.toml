--- conflicted
+++ resolved
@@ -14,21 +14,13 @@
 v2 = []
 
 [dependencies]
-<<<<<<< HEAD
 anyhow = "1.0"
 base64 = { version = "0.22.0", optional = true }
 cfg-if = "1.0"
 chrono = { workspace = true }
 clap = { version = "4.5", features = ["derive"] }
 colored = "2.1"
-=======
-chrono = { version = ">=0.4.37", features = [
-    "clock",
-    "serde",
-    "std",
-], default-features = false }
-clap = { version = "4.5", features = ["derive"] }
->>>>>>> 1737ed0f
+const-str = { version = "0.5", features = ["all"] }
 derive_more = "0.99"
 digest = { version = "0.10.7", features = ["std"] }
 directories = "5.0"
@@ -38,47 +30,32 @@
 heck = "0.5"
 indicatif = { version = "0.17", features = ["improved_unicode", "rayon"] }
 itertools = "0.12"
-<<<<<<< HEAD
-log = { workspace = true }
+log.workspace = true
 md-5 = "0.10.6"
+owo-colors.workspace = true
 quick-xml = { version = "0.31.0", optional = true, features = ["serialize"] }
 quork = "0.6"
-=======
-log = { version = "0.4", features = ["std"] }
-owo-colors.workspace = true
-quork.workspace = true
->>>>>>> 1737ed0f
 rayon = "1.10"
 regex = "1.10"
 reqwest = { version = "0.12", features = ["blocking"] }
 semver = { version = "1.0", features = ["serde"] }
 serde = { version = "1.0", features = ["derive"] }
 serde_json = { version = "1.0", features = ["preserve_order"] }
-<<<<<<< HEAD
 serde_json_path = { version = "0.6.7", optional = true }
 sfsu-derive = { path = "../derive" }
 sha1 = "0.10.6"
 sha2 = "0.10.8"
-=======
->>>>>>> 1737ed0f
 strum = { version = "0.26", features = ["derive"] }
 sxd-document = "0.3.2"
 sxd-xpath = "0.4.2"
 thiserror = "1.0"
-<<<<<<< HEAD
-url = { version = "2.5.0", features = ["serde"] }
-which = "6.0"
-windows = { version = "0.54", features = [
-    "Win32_Storage_FileSystem",
-    "Win32_System_SystemInformation",
-=======
 tokio = { version = "1.37.0", features = [
     "fs",
     "macros",
     "parking_lot",
     "time",
->>>>>>> 1737ed0f
 ] }
+url = { version = "2.5.0", features = ["serde"] }
 which = "6.0"
 windows = { version = "0.56", features = ["Win32_Storage_FileSystem"] }
 windows-version = "0.1.1"
