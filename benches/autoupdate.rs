--- conflicted
+++ resolved
@@ -70,21 +70,6 @@
     slow.bench_function("create downloader", |b| {
         b.to_async(&runtime).iter_batched(
             || async {
-<<<<<<< HEAD
-                (
-                    Handle::open_manifest(
-                        Scoop::cache_path(),
-                        &Package::from_str("extras/sfsu")
-                            .unwrap()
-                            .manifest()
-                            .await
-                            .unwrap(),
-                        Architecture::ARCH,
-                    )
-                    .unwrap()
-                    .remove(0),
-                    AsyncClient::new(),
-=======
                 Handle::open_manifest(
                     Scoop::cache_path(),
                     &Package::from_str("extras/sfsu")
@@ -93,7 +78,6 @@
                         .await
                         .unwrap(),
                     Architecture::ARCH,
->>>>>>> 1d5f27d2
                 )
                 .unwrap()
             },
