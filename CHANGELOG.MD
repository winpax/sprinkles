--- conflicted
+++ resolved
@@ -11,12 +11,9 @@
 
 - Default logging directory for `User` context implementation is now `%LocalAppData%/sfsu/logs` instead of `<sfsu app path>/logs`
 - Provide more default trait methods for `ScoopContext`. This may cause different outputs for certain implementations.
-<<<<<<< HEAD
-- Removed `v1` feature. `v1` breaking changes have been merged in this release.
-=======
 - Config type is now an associated type of `ScoopContext` rather than a generic type parameter
   - This saves a lot of boilerplate, internally and externally, having generics everywhere to account for the config type
->>>>>>> 857b133b
+- Removed `v1` feature. `v1` breaking changes have been merged in this release.
 
 ### Changes
 
