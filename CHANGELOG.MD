--- conflicted
+++ resolved
@@ -22,12 +22,9 @@
 
 ### Added
 
-<<<<<<< HEAD
 - Added `EmptyConfig` struct for when your implementation does not have a config
-=======
 - `InstallerHost` struct for running installers
 - Tests for `InstallerHost` and `PowershellScript`
->>>>>>> 648fe3fd
 
 ## [0.15.2]
 
