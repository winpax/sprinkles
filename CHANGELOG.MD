# Changelog

All notable changes to this project will be documented in this file.

The format is based on [Keep a Changelog](https://keepachangelog.com/en/1.0.0/),
and this project adheres to [Semantic Versioning](https://semver.org/spec/v2.0.0.html).

## [Unreleased]

### Breaking Changes

- Default logging directory for `User` context implementation is now `%LocalAppData%/sfsu/logs` instead of `<sfsu app path>/logs`
- Provide more default trait methods for `ScoopContext`. This may cause different outputs for certain implementations.
- Removed `v1` feature. `v1` breaking changes have been merged in this release.

### Changes

- Refactor substitutions trait. It now only requires `fn substitute` rather than `fn into_substituted`
- Do not do any manifest updates if the version is the same as the current version
- Replace `parallel` feature with `rayon` feature

### Added

<<<<<<< HEAD
- `from/to_object` methods for Scoop config for converting to/from serde_json objects
- Implement `FromStr` for `ScoopBranch`
=======
- `InstallerHost` struct for running installers
- Tests for `InstallerHost` and `PowershellScript`
>>>>>>> 648fe3fd

## [0.15.2]

### Fixed

- Enable `tokio/fs` feature under `manifest-hashes` feature
- Fix cache path extension not being renamed by url segment

## [0.15.1]

### Fixed

- Cargo packaging
- Builds without default features

### Added

- Hashing algorithm benchmarks

For older version's changelogs, see the [releases](https://github.com/winpax/sprinkles/releases) page.

[Unreleased]: https://github.com/winpax/sfsu/compare/v0.15.1...HEAD
[0.15.2]: https://github.com/winpax/sprinkles/releases/tag/v0.15.2
[0.15.1]: https://github.com/winpax/sprinkles/releases/tag/v0.15.1<|MERGE_RESOLUTION|>--- conflicted
+++ resolved
@@ -21,13 +21,10 @@
 
 ### Added
 
-<<<<<<< HEAD
+- `InstallerHost` struct for running installers
+- Tests for `InstallerHost` and `PowershellScript`
 - `from/to_object` methods for Scoop config for converting to/from serde_json objects
 - Implement `FromStr` for `ScoopBranch`
-=======
-- `InstallerHost` struct for running installers
-- Tests for `InstallerHost` and `PowershellScript`
->>>>>>> 648fe3fd
 
 ## [0.15.2]
 
